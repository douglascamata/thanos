package main

import (
	"fmt"
	"net/http"
	"net/http/pprof"
	"os"
	"os/signal"
	"path/filepath"
	"syscall"

	"github.com/go-kit/kit/log"
	"github.com/go-kit/kit/log/level"
	"github.com/oklog/run"
	"github.com/pkg/errors"
	"github.com/prometheus/client_golang/prometheus"
	"github.com/prometheus/client_golang/prometheus/promhttp"
	"github.com/prometheus/common/version"
	kingpin "gopkg.in/alecthomas/kingpin.v2"
)

<<<<<<< HEAD
type setupFunc func(log.Logger, *prometheus.Registry) (okgroup.Group, error)
=======
const defaultClusterAddr = "0.0.0.0:10900"

type setupFunc func(*run.Group, log.Logger, *prometheus.Registry) error
>>>>>>> fa314f76

func main() {
	app := kingpin.New(filepath.Base(os.Args[0]), "A block storage based long-term storage for Prometheus")

	app.Version(version.Print("thanos"))
	app.HelpFlag.Short('h')

	debugName := app.Flag("debug.name", "name to prefix to log lines").Hidden().String()

	logLevel := app.Flag("log.level", "log filtering level").
		Default("info").Enum("error", "warn", "info", "debug")

	cmds := map[string]setupFunc{}
	registerSidecar(cmds, app, "sidecar")
	registerStore(cmds, app, "store")
	registerQuery(cmds, app, "query")
	registerExample(cmds, app, "example")

	cmd, err := app.Parse(os.Args[1:])
	if err != nil {
		fmt.Fprintln(os.Stderr, errors.Wrapf(err, "Error parsing commandline arguments"))
		app.Usage(os.Args[1:])
		os.Exit(2)
	}

	var logger log.Logger
	{
		var lvl level.Option
		switch *logLevel {
		case "error":
			lvl = level.AllowError()
		case "warn":
			lvl = level.AllowWarn()
		case "info":
			lvl = level.AllowInfo()
		case "debug":
			lvl = level.AllowDebug()
		default:
			panic("unexpected log level")
		}
		logger = log.NewLogfmtLogger(log.NewSyncWriter(os.Stderr))
		logger = level.NewFilter(logger, lvl)

		if *debugName != "" {
			logger = log.With(logger, "name", *debugName)
		}

		logger = log.With(logger, "ts", log.DefaultTimestampUTC, "caller", log.DefaultCaller)
	}

	metrics := prometheus.NewRegistry()
	metrics.MustRegister(
		version.NewCollector("prometheus"),
		prometheus.NewGoCollector(),
	)
  
	var g run.Group

	if err := cmds[cmd](&g, logger, metrics); err != nil {
		fmt.Fprintln(os.Stderr, errors.Wrapf(err, "%s command failed", cmd))
		os.Exit(1)
	}

	// Listen for termination signals.
	{
		cancel := make(chan struct{})
		g.Add(func() error {
			return interrupt(cancel)
		}, func(error) {
			close(cancel)
		})
	}

	if err := g.Run(); err != nil {
		level.Error(logger).Log("msg", "running command failed", "err", err)
		os.Exit(1)
	}
}

func interrupt(cancel <-chan struct{}) error {
	c := make(chan os.Signal, 1)
	signal.Notify(c, syscall.SIGINT, syscall.SIGTERM)
	select {
	case <-c:
		return nil
	case <-cancel:
		return errors.New("canceled")
	}
}

func registerProfile(mux *http.ServeMux) {
	mux.HandleFunc("/debug/pprof/", pprof.Index)
	mux.HandleFunc("/debug/pprof/cmdline", pprof.Cmdline)
	mux.HandleFunc("/debug/pprof/profile", pprof.Profile)
	mux.HandleFunc("/debug/pprof/symbol", pprof.Symbol)
	mux.HandleFunc("/debug/pprof/trace", pprof.Trace)
	mux.Handle("/debug/pprof/block", pprof.Handler("block"))
	mux.Handle("/debug/pprof/goroutine", pprof.Handler("goroutine"))
	mux.Handle("/debug/pprof/heap", pprof.Handler("heap"))
	mux.Handle("/debug/pprof/threadcreate", pprof.Handler("threadcreate"))
}

func registerMetrics(mux *http.ServeMux, g prometheus.Gatherer) {
	mux.Handle("/metrics", promhttp.HandlerFor(g, promhttp.HandlerOpts{}))
}<|MERGE_RESOLUTION|>--- conflicted
+++ resolved
@@ -19,13 +19,9 @@
 	kingpin "gopkg.in/alecthomas/kingpin.v2"
 )
 
-<<<<<<< HEAD
-type setupFunc func(log.Logger, *prometheus.Registry) (okgroup.Group, error)
-=======
 const defaultClusterAddr = "0.0.0.0:10900"
 
 type setupFunc func(*run.Group, log.Logger, *prometheus.Registry) error
->>>>>>> fa314f76
 
 func main() {
 	app := kingpin.New(filepath.Base(os.Args[0]), "A block storage based long-term storage for Prometheus")
@@ -81,7 +77,7 @@
 		version.NewCollector("prometheus"),
 		prometheus.NewGoCollector(),
 	)
-  
+
 	var g run.Group
 
 	if err := cmds[cmd](&g, logger, metrics); err != nil {

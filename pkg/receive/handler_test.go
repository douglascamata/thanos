// Copyright (c) The Thanos Authors.
// Licensed under the Apache License 2.0.

package receive

import (
	"bytes"
	"context"
	"fmt"
	"io"
	"math"
	"math/rand"
	"net/http"
	"net/http/httptest"
	"os"
	"path"
	"path/filepath"
	"runtime"
	"runtime/pprof"
	"strings"
	"sync"
	"testing"
	"time"

	"gopkg.in/yaml.v3"

	"github.com/alecthomas/units"
	"github.com/go-kit/log"
	"github.com/gogo/protobuf/proto"
	"github.com/golang/snappy"
	"github.com/pkg/errors"
	"github.com/prometheus/client_golang/prometheus"
	"github.com/prometheus/common/model"
	"github.com/prometheus/prometheus/model/exemplar"
	"github.com/prometheus/prometheus/model/labels"
	prometheusMetadata "github.com/prometheus/prometheus/model/metadata"
	"github.com/prometheus/prometheus/model/relabel"
	"github.com/prometheus/prometheus/storage"
	"github.com/prometheus/prometheus/tsdb"
	"google.golang.org/grpc"
	"google.golang.org/grpc/codes"
	"google.golang.org/grpc/status"

	"github.com/thanos-io/thanos/pkg/block/metadata"
	"github.com/thanos-io/thanos/pkg/errutil"
	"github.com/thanos-io/thanos/pkg/extkingpin"
	"github.com/thanos-io/thanos/pkg/receive/limits"
	"github.com/thanos-io/thanos/pkg/runutil"
	"github.com/thanos-io/thanos/pkg/store/labelpb"
	"github.com/thanos-io/thanos/pkg/store/storepb"
	"github.com/thanos-io/thanos/pkg/store/storepb/prompb"
	"github.com/thanos-io/thanos/pkg/testutil"
)

func TestDetermineWriteErrorCause(t *testing.T) {
	for _, tc := range []struct {
		name      string
		err       error
		threshold int
		exp       error
	}{
		{
			name: "nil",
		},
		{
			name: "nil multierror",
			err:  errutil.NonNilMultiError([]error{}),
		},
		{
			name:      "matching simple",
			err:       errConflict,
			threshold: 1,
			exp:       errConflict,
		},
		{
			name: "non-matching multierror",
			err: errutil.NonNilMultiError([]error{
				errors.New("foo"),
				errors.New("bar"),
			}),
			exp: errors.New("2 errors: foo; bar"),
		},
		{
			name: "nested non-matching multierror",
			err: errors.Wrap(errutil.NonNilMultiError([]error{
				errors.New("foo"),
				errors.New("bar"),
			}), "baz"),
			threshold: 1,
			exp:       errors.New("baz: 2 errors: foo; bar"),
		},
		{
			name: "deep nested non-matching multierror",
			err: errors.Wrap(errutil.NonNilMultiError([]error{
				errors.New("foo"),
				errutil.NonNilMultiError([]error{
					errors.New("bar"),
					errors.New("qux"),
				}),
			}), "baz"),
			threshold: 1,
			exp:       errors.New("baz: 2 errors: foo; 2 errors: bar; qux"),
		},
		{
			name: "matching multierror",
			err: errutil.NonNilMultiError([]error{
				storage.ErrOutOfOrderSample,
				errors.New("foo"),
				errors.New("bar"),
			}),
			threshold: 1,
			exp:       errConflict,
		},
		{
			name: "matching multierror (exemplar error)",
			err: errutil.NonNilMultiError([]error{
				storage.ErrExemplarLabelLength,
				errors.New("foo"),
				errors.New("bar"),
			}),
			threshold: 1,
			exp:       errConflict,
		},
		{
			name: "matching multierror (labels error)",
			err: errutil.NonNilMultiError([]error{
				labelpb.ErrEmptyLabels,
				errors.New("foo"),
				errors.New("bar"),
			}),
			threshold: 1,
			exp:       errConflict,
		},
		{
			name: "matching but below threshold multierror",
			err: errutil.NonNilMultiError([]error{
				storage.ErrOutOfOrderSample,
				errors.New("foo"),
				errors.New("bar"),
			}),
			threshold: 2,
			exp:       errors.New("3 errors: out of order sample; foo; bar"),
		},
		{
			name: "matching multierror many",
			err: errutil.NonNilMultiError([]error{
				storage.ErrOutOfOrderSample,
				errConflict,
				status.Error(codes.AlreadyExists, "conflict"),
				errors.New("foo"),
				errors.New("bar"),
			}),
			threshold: 1,
			exp:       errConflict,
		},
		{
			name: "matching multierror many, one above threshold",
			err: errutil.NonNilMultiError([]error{
				storage.ErrOutOfOrderSample,
				errConflict,
				tsdb.ErrNotReady,
				tsdb.ErrNotReady,
				tsdb.ErrNotReady,
				errors.New("foo"),
			}),
			threshold: 2,
			exp:       errNotReady,
		},
		{
			name: "matching multierror many, one above threshold (exemplar error)",
			err: errutil.NonNilMultiError([]error{
				tsdb.ErrNotReady,
				tsdb.ErrNotReady,
				storage.ErrDuplicateExemplar,
				storage.ErrDuplicateSampleForTimestamp,
				storage.ErrExemplarLabelLength,
				errors.New("foo"),
			}),
			threshold: 2,
			exp:       errConflict,
		},
		{
			name: "matching multierror many, both above threshold, conflict has precedence",
			err: errutil.NonNilMultiError([]error{
				storage.ErrOutOfOrderSample,
				errConflict,
				tsdb.ErrNotReady,
				tsdb.ErrNotReady,
				tsdb.ErrNotReady,
				status.Error(codes.AlreadyExists, "conflict"),
				errors.New("foo"),
			}),
			threshold: 2,
			exp:       errConflict,
		},
		{
			name: "matching multierror many, both above threshold, conflict has precedence (labels error)",
			err: errutil.NonNilMultiError([]error{
				labelpb.ErrDuplicateLabels,
				labelpb.ErrDuplicateLabels,
				tsdb.ErrNotReady,
				tsdb.ErrNotReady,
				tsdb.ErrNotReady,
				labelpb.ErrDuplicateLabels,
				errors.New("foo"),
			}),
			threshold: 2,
			exp:       errConflict,
		},
		{
			name: "nested matching multierror",
			err: errors.Wrap(errors.Wrap(errutil.NonNilMultiError([]error{
				storage.ErrOutOfOrderSample,
				errors.New("foo"),
				errors.New("bar"),
			}), "baz"), "qux"),
			threshold: 1,
			exp:       errConflict,
		},
		{
			name: "deep nested matching multierror",
			err: errors.Wrap(errutil.NonNilMultiError([]error{
				errutil.NonNilMultiError([]error{
					errors.New("qux"),
					status.Error(codes.AlreadyExists, "conflict"),
					status.Error(codes.AlreadyExists, "conflict"),
				}),
				errors.New("foo"),
				errors.New("bar"),
			}), "baz"),
			threshold: 1,
			exp:       errors.New("baz: 3 errors: 3 errors: qux; rpc error: code = AlreadyExists desc = conflict; rpc error: code = AlreadyExists desc = conflict; foo; bar"),
		},
	} {
		err := determineWriteErrorCause(tc.err, tc.threshold)
		if tc.exp != nil {
			testutil.NotOk(t, err)
			testutil.Equals(t, tc.exp.Error(), err.Error())
			continue
		}
		testutil.Ok(t, err)
	}
}

type fakeTenantAppendable struct {
	f *fakeAppendable
}

func newFakeTenantAppendable(f *fakeAppendable) *fakeTenantAppendable {
	return &fakeTenantAppendable{f: f}
}

func (t *fakeTenantAppendable) TenantAppendable(_ string) (Appendable, error) {
	return t.f, nil
}

type fakeAppendable struct {
	appender    storage.Appender
	appenderErr func() error
}

var _ Appendable = &fakeAppendable{}

func nilErrFn() error {
	return nil
}

func (f *fakeAppendable) Appender(_ context.Context) (storage.Appender, error) {
	errf := f.appenderErr
	if errf == nil {
		errf = nilErrFn
	}
	return f.appender, errf()
}

type fakeAppender struct {
	sync.Mutex
	samples     map[storage.SeriesRef][]prompb.Sample
	exemplars   map[storage.SeriesRef][]exemplar.Exemplar
	appendErr   func() error
	commitErr   func() error
	rollbackErr func() error
}

var _ storage.Appender = &fakeAppender{}
var _ storage.GetRef = &fakeAppender{}

func newFakeAppender(appendErr, commitErr, rollbackErr func() error) *fakeAppender { //nolint:unparam
	if appendErr == nil {
		appendErr = nilErrFn
	}
	if commitErr == nil {
		commitErr = nilErrFn
	}
	if rollbackErr == nil {
		rollbackErr = nilErrFn
	}
	return &fakeAppender{
		samples:     make(map[storage.SeriesRef][]prompb.Sample),
		appendErr:   appendErr,
		commitErr:   commitErr,
		rollbackErr: rollbackErr,
	}
}

func (f *fakeAppender) UpdateMetadata(storage.SeriesRef, labels.Labels, prometheusMetadata.Metadata) (storage.SeriesRef, error) {
	return 0, nil
}

func (f *fakeAppender) Get(l labels.Labels) []prompb.Sample {
	f.Lock()
	defer f.Unlock()
	s := f.samples[storage.SeriesRef(l.Hash())]
	res := make([]prompb.Sample, len(s))
	copy(res, s)
	return res
}

func (f *fakeAppender) Append(ref storage.SeriesRef, l labels.Labels, t int64, v float64) (storage.SeriesRef, error) {
	f.Lock()
	defer f.Unlock()
	if ref == 0 {
		ref = storage.SeriesRef(l.Hash())
	}
	f.samples[ref] = append(f.samples[ref], prompb.Sample{Timestamp: t, Value: v})
	return ref, f.appendErr()
}

func (f *fakeAppender) AppendExemplar(ref storage.SeriesRef, l labels.Labels, e exemplar.Exemplar) (storage.SeriesRef, error) {
	f.Lock()
	defer f.Unlock()
	if ref == 0 {
		ref = storage.SeriesRef(l.Hash())
	}
	f.exemplars[ref] = append(f.exemplars[ref], e)
	return ref, f.appendErr()
}

func (f *fakeAppender) GetRef(l labels.Labels) (storage.SeriesRef, labels.Labels) {
	return storage.SeriesRef(l.Hash()), l
}

func (f *fakeAppender) Commit() error {
	return f.commitErr()
}

func (f *fakeAppender) Rollback() error {
	return f.rollbackErr()
}

func newTestHandlerHashring(appendables []*fakeAppendable, replicationFactor uint64) ([]*Handler, Hashring) {
	var (
		cfg      = []HashringConfig{{Hashring: "test"}}
		handlers []*Handler
	)
	// create a fake peer group where we manually fill the cache with fake addresses pointed to our handlers
	// This removes the network from the tests and creates a more consistent testing harness.
	peers := &peerGroup{
		dialOpts: nil,
		m:        sync.RWMutex{},
		cache:    map[string]storepb.WriteableStoreClient{},
		dialer: func(context.Context, string, ...grpc.DialOption) (*grpc.ClientConn, error) {
			// dialer should never be called since we are creating fake clients with fake addresses
			// this protects against some leaking test that may attempt to dial random IP addresses
			// which may pose a security risk.
			return nil, errors.New("unexpected dial called in testing")
		},
	}

	limiter, _ := limits.NewLimiter(limits.NewNopConfig(), nil, log.NewNopLogger())
	for i := range appendables {
		h := NewHandler(nil, &Options{
			TenantHeader:      DefaultTenantHeader,
			ReplicaHeader:     DefaultReplicaHeader,
			ReplicationFactor: replicationFactor,
			ForwardTimeout:    5 * time.Second,
			Limiter:           limiter,
			Writer:            NewWriter(log.NewNopLogger(), newFakeTenantAppendable(appendables[i])),
			Limiter:           NewLimiter(nil, nil, RouterIngestor, nil),
		})
		handlers = append(handlers, h)
		h.peers = peers
		addr := randomAddr()
		h.options.Endpoint = addr
		cfg[0].Endpoints = append(cfg[0].Endpoints, h.options.Endpoint)
		peers.cache[addr] = &fakeRemoteWriteGRPCServer{h: h}
	}
	hashring := newMultiHashring(AlgorithmHashmod, replicationFactor, cfg)
	for _, h := range handlers {
		h.Hashring(hashring)
	}
	return handlers, hashring
}

func TestReceiveQuorum(t *testing.T) {
	appenderErrFn := func() error { return errors.New("failed to get appender") }
	conflictErrFn := func() error { return storage.ErrOutOfBounds }
	commitErrFn := func() error { return errors.New("failed to commit") }
	wreq1 := &prompb.WriteRequest{
		Timeseries: []prompb.TimeSeries{
			{
				Labels: []labelpb.ZLabel{
					{
						Name:  "foo",
						Value: "bar",
					},
				},
				Samples: []prompb.Sample{
					{
						Value:     1,
						Timestamp: 1,
					},
					{
						Value:     2,
						Timestamp: 2,
					},
					{
						Value:     3,
						Timestamp: 3,
					},
				},
			},
		},
	}
	for _, tc := range []struct {
		name              string
		status            int
		replicationFactor uint64
		wreq              *prompb.WriteRequest
		appendables       []*fakeAppendable
	}{
		{
			name:              "size 1 success",
			status:            http.StatusOK,
			replicationFactor: 1,
			wreq:              wreq1,
			appendables: []*fakeAppendable{
				{
					appender: newFakeAppender(nil, nil, nil),
				},
			},
		},
		{
			name:              "size 1 commit error",
			status:            http.StatusInternalServerError,
			replicationFactor: 1,
			wreq:              wreq1,
			appendables: []*fakeAppendable{
				{
					appender: newFakeAppender(nil, commitErrFn, nil),
				},
			},
		},
		{
			name:              "size 1 conflict",
			status:            http.StatusConflict,
			replicationFactor: 1,
			wreq:              wreq1,
			appendables: []*fakeAppendable{
				{
					appender: newFakeAppender(conflictErrFn, nil, nil),
				},
			},
		},
		{
			name:              "size 2 success",
			status:            http.StatusOK,
			replicationFactor: 1,
			wreq:              wreq1,
			appendables: []*fakeAppendable{
				{
					appender: newFakeAppender(nil, nil, nil),
				},
				{
					appender: newFakeAppender(nil, nil, nil),
				},
			},
		},
		{
			name:              "size 3 success",
			status:            http.StatusOK,
			replicationFactor: 1,
			wreq:              wreq1,
			appendables: []*fakeAppendable{
				{
					appender: newFakeAppender(nil, nil, nil),
				},
				{
					appender: newFakeAppender(nil, nil, nil),
				},
				{
					appender: newFakeAppender(nil, nil, nil),
				},
			},
		},
		{
			name:              "size 3 success with replication",
			status:            http.StatusOK,
			replicationFactor: 3,
			wreq:              wreq1,
			appendables: []*fakeAppendable{
				{
					appender: newFakeAppender(nil, nil, nil),
				},
				{
					appender: newFakeAppender(nil, nil, nil),
				},
				{
					appender: newFakeAppender(nil, nil, nil),
				},
			},
		},
		{
			name:              "size 3 commit error",
			status:            http.StatusInternalServerError,
			replicationFactor: 1,
			wreq:              wreq1,
			appendables: []*fakeAppendable{
				{
					appender: newFakeAppender(nil, commitErrFn, nil),
				},
				{
					appender: newFakeAppender(nil, commitErrFn, nil),
				},
				{
					appender: newFakeAppender(nil, commitErrFn, nil),
				},
			},
		},
		{
			name:              "size 3 commit error with replication",
			status:            http.StatusInternalServerError,
			replicationFactor: 3,
			wreq:              wreq1,
			appendables: []*fakeAppendable{
				{
					appender: newFakeAppender(nil, commitErrFn, nil),
				},
				{
					appender: newFakeAppender(nil, commitErrFn, nil),
				},
				{
					appender: newFakeAppender(nil, commitErrFn, nil),
				},
			},
		},
		{
			name:              "size 3 appender error with replication",
			status:            http.StatusInternalServerError,
			replicationFactor: 3,
			wreq:              wreq1,
			appendables: []*fakeAppendable{
				{
					appender:    newFakeAppender(nil, nil, nil),
					appenderErr: appenderErrFn,
				},
				{
					appender:    newFakeAppender(nil, nil, nil),
					appenderErr: appenderErrFn,
				},
				{
					appender:    newFakeAppender(nil, nil, nil),
					appenderErr: appenderErrFn,
				},
			},
		},
		{
			name:              "size 3 conflict with replication",
			status:            http.StatusConflict,
			replicationFactor: 3,
			wreq:              wreq1,
			appendables: []*fakeAppendable{
				{
					appender: newFakeAppender(conflictErrFn, nil, nil),
				},
				{
					appender: newFakeAppender(conflictErrFn, nil, nil),
				},
				{
					appender: newFakeAppender(conflictErrFn, nil, nil),
				},
			},
		},
		{
			name:              "size 3 conflict and commit error with replication",
			status:            http.StatusConflict,
			replicationFactor: 3,
			wreq:              wreq1,
			appendables: []*fakeAppendable{
				{
					appender: newFakeAppender(conflictErrFn, commitErrFn, nil),
				},
				{
					appender: newFakeAppender(conflictErrFn, commitErrFn, nil),
				},
				{
					appender: newFakeAppender(conflictErrFn, commitErrFn, nil),
				},
			},
		},
		{
			name:              "size 3 with replication and one faulty",
			status:            http.StatusOK,
			replicationFactor: 3,
			wreq:              wreq1,
			appendables: []*fakeAppendable{
				{
					appender: newFakeAppender(cycleErrors([]error{storage.ErrOutOfBounds, storage.ErrOutOfOrderSample, storage.ErrDuplicateSampleForTimestamp}), nil, nil),
				},
				{
					appender: newFakeAppender(nil, nil, nil),
				},
				{
					appender: newFakeAppender(nil, nil, nil),
				},
			},
		},
		{
			name:              "size 3 with replication and one commit error",
			status:            http.StatusOK,
			replicationFactor: 3,
			wreq:              wreq1,
			appendables: []*fakeAppendable{
				{
					appender: newFakeAppender(nil, commitErrFn, nil),
				},
				{
					appender: newFakeAppender(nil, nil, nil),
				},
				{
					appender: newFakeAppender(nil, nil, nil),
				},
			},
		},
		{
			name:              "size 3 with replication and two conflicts",
			status:            http.StatusConflict,
			replicationFactor: 3,
			wreq:              wreq1,
			appendables: []*fakeAppendable{
				{
					appender: newFakeAppender(cycleErrors([]error{storage.ErrOutOfBounds, storage.ErrOutOfOrderSample, storage.ErrDuplicateSampleForTimestamp}), nil, nil),
				},
				{
					appender: newFakeAppender(conflictErrFn, nil, nil),
				},
				{
					appender: newFakeAppender(nil, nil, nil),
				},
			},
		},
		{
			name:              "size 3 with replication one conflict and one commit error",
			status:            http.StatusInternalServerError,
			replicationFactor: 3,
			wreq:              wreq1,
			appendables: []*fakeAppendable{
				{
					appender: newFakeAppender(cycleErrors([]error{storage.ErrOutOfBounds, storage.ErrOutOfOrderSample, storage.ErrDuplicateSampleForTimestamp}), nil, nil),
				},
				{
					appender: newFakeAppender(nil, commitErrFn, nil),
				},
				{
					appender: newFakeAppender(nil, nil, nil),
				},
			},
		},
		{
			name:              "size 3 with replication two commit errors",
			status:            http.StatusInternalServerError,
			replicationFactor: 3,
			wreq:              wreq1,
			appendables: []*fakeAppendable{
				{
					appender: newFakeAppender(nil, commitErrFn, nil),
				},
				{
					appender: newFakeAppender(nil, commitErrFn, nil),
				},
				{
					appender: newFakeAppender(nil, nil, nil),
				},
			},
		},
	} {
		t.Run(tc.name, func(t *testing.T) {
			handlers, hashring := newTestHandlerHashring(tc.appendables, tc.replicationFactor)
			tenant := "test"
			// Test from the point of view of every node
			// so that we know status code does not depend
			// on which node is erroring and which node is receiving.
			for i, handler := range handlers {
				// Test that the correct status is returned.
				rec, err := makeRequest(handler, tenant, tc.wreq)
				if err != nil {
					t.Fatalf("handler %d: unexpectedly failed making HTTP request: %v", tc.status, err)
				}
				if rec.Code != tc.status {
					t.Errorf("handler %d: got unexpected HTTP status code: expected %d, got %d; body: %s", i, tc.status, rec.Code, rec.Body.String())
				}
			}
			// Test that each time series is stored
			// the correct amount of times in each fake DB.
			for _, ts := range tc.wreq.Timeseries {
				lset := make(labels.Labels, len(ts.Labels))
				for j := range ts.Labels {
					lset[j] = labels.Label{
						Name:  ts.Labels[j].Name,
						Value: ts.Labels[j].Value,
					}
				}
				for j, a := range tc.appendables {
					var expectedMin int
					n := a.appender.(*fakeAppender).Get(lset)
					got := uint64(len(n))
					if a.appenderErr == nil && endpointHit(t, hashring, tc.replicationFactor, handlers[j].options.Endpoint, tenant, &ts) {
						// We have len(handlers) copies of each sample because the test case
						// is run once for each handler and they all use the same appender.
						expectedMin = int((tc.replicationFactor/2)+1) * len(ts.Samples)
					}
					if uint64(expectedMin) > got {
						t.Errorf("handler: %d, labels %q: expected minimum of %d samples, got %d", j, lset.String(), expectedMin, got)
					}
				}
			}
		})
	}
}

func TestReceiveWriteRequestLimits(t *testing.T) {
	for _, tc := range []struct {
		name          string
		status        int
		amountSeries  int
		amountSamples int
	}{
		{
			name:         "Request above limit of series",
			status:       http.StatusRequestEntityTooLarge,
			amountSeries: 21,
		},
		{
			name:         "Request under the limit of series",
			status:       http.StatusOK,
			amountSeries: 20,
		},
		{
			name:          "Request above limit of samples (series * samples)",
			status:        http.StatusRequestEntityTooLarge,
			amountSeries:  30,
			amountSamples: 15,
		},
		{
			name:          "Request under the limit of samples (series * samples)",
			status:        http.StatusOK,
			amountSeries:  10,
			amountSamples: 2,
		},
		{
			name:          "Request above body size limit",
			status:        http.StatusRequestEntityTooLarge,
			amountSeries:  300,
			amountSamples: 150,
		},
	} {
		t.Run(tc.name, func(t *testing.T) {
			if tc.amountSamples == 0 {
				tc.amountSamples = 1
			}

			appendables := []*fakeAppendable{
				{
					appender: newFakeAppender(nil, nil, nil),
				},
				{
					appender: newFakeAppender(nil, nil, nil),
				},
				{
					appender: newFakeAppender(nil, nil, nil),
				},
			}
			handlers, _ := newTestHandlerHashring(appendables, 3)
			handler := handlers[0]

			tenant := "test"
<<<<<<< HEAD
			tenantConfig, err := yaml.Marshal(&limits.RootLimitsConfig{
				WriteLimits: limits.WriteLimitsConfig{
					TenantsLimits: limits.TenantsWriteLimitsConfig{
						tenant: &limits.WriteLimitConfig{
							RequestLimits: limits.NewEmptyRequestLimitsConfig().
								SetSizeBytesLimit(int64(1 * units.Megabyte)).
								SetSeriesLimit(20).
								SetSamplesLimit(200),
						},
					},
				},
			})
			if err != nil {
				t.Fatal("handler: failed to generate limit configuration")
			}
			tmpLimitsPath := path.Join(t.TempDir(), "limits.yaml")
			testutil.Ok(t, os.WriteFile(tmpLimitsPath, tenantConfig, 0666))
			limitConfig, _ := extkingpin.NewStaticPathContent(tmpLimitsPath)
			handler.Limiter, _ = limits.NewLimiter(
				limitConfig, nil, log.NewNopLogger(),
=======
			handler.limiter = NewLimiter(
				&RootLimitsConfig{
					WriteLimits: WriteLimitsConfig{
						TenantsLimits: TenantsWriteLimitsConfig{
							tenant: &WriteLimitConfig{
								RequestLimits: newEmptyRequestLimitsConfig().
									SetSizeBytesLimit(int64(1 * units.Megabyte)).
									SetSeriesLimit(20).
									SetSamplesLimit(200),
							},
						},
					},
				},
				nil,
				RouterIngestor,
				log.NewNopLogger(),
>>>>>>> ebd06fc8
			)

			wreq := &prompb.WriteRequest{
				Timeseries: []prompb.TimeSeries{},
			}

			for i := 0; i < tc.amountSeries; i += 1 {
				label := labelpb.ZLabel{Name: "foo", Value: "bar"}
				series := prompb.TimeSeries{
					Labels: []labelpb.ZLabel{label},
				}
				for j := 0; j < tc.amountSamples; j += 1 {
					sample := prompb.Sample{Value: float64(j), Timestamp: int64(j)}
					series.Samples = append(series.Samples, sample)
				}
				wreq.Timeseries = append(wreq.Timeseries, series)
			}

			// Test that the correct status is returned.
			rec, err := makeRequest(handler, tenant, wreq)
			if err != nil {
				t.Fatalf("handler %d: unexpectedly failed making HTTP request: %v", tc.status, err)
			}
			if rec.Code != tc.status {
				t.Errorf("handler: got unexpected HTTP status code: expected %d, got %d; body: %s", tc.status, rec.Code, rec.Body.String())
			}
		})
	}
}

func TestReceiveWithConsistencyDelay(t *testing.T) {
	appenderErrFn := func() error { return errors.New("failed to get appender") }
	conflictErrFn := func() error { return storage.ErrOutOfBounds }
	commitErrFn := func() error { return errors.New("failed to commit") }
	wreq1 := &prompb.WriteRequest{
		Timeseries: []prompb.TimeSeries{
			{
				Labels: []labelpb.ZLabel{
					{
						Name:  "foo",
						Value: "bar",
					},
				},
				Samples: []prompb.Sample{
					{
						Value:     1,
						Timestamp: 1,
					},
					{
						Value:     2,
						Timestamp: 2,
					},
					{
						Value:     3,
						Timestamp: 3,
					},
				},
			},
		},
	}
	for _, tc := range []struct {
		name              string
		status            int
		replicationFactor uint64
		wreq              *prompb.WriteRequest
		appendables       []*fakeAppendable
	}{
		{
			name:              "size 1 success",
			status:            http.StatusOK,
			replicationFactor: 1,
			wreq:              wreq1,
			appendables: []*fakeAppendable{
				{
					appender: newFakeAppender(nil, nil, nil),
				},
			},
		},
		{
			name:              "size 1 commit error",
			status:            http.StatusInternalServerError,
			replicationFactor: 1,
			wreq:              wreq1,
			appendables: []*fakeAppendable{
				{
					appender: newFakeAppender(nil, commitErrFn, nil),
				},
			},
		},
		{
			name:              "size 1 conflict",
			status:            http.StatusConflict,
			replicationFactor: 1,
			wreq:              wreq1,
			appendables: []*fakeAppendable{
				{
					appender: newFakeAppender(conflictErrFn, nil, nil),
				},
			},
		},
		{
			name:              "size 2 success",
			status:            http.StatusOK,
			replicationFactor: 1,
			wreq:              wreq1,
			appendables: []*fakeAppendable{
				{
					appender: newFakeAppender(nil, nil, nil),
				},
				{
					appender: newFakeAppender(nil, nil, nil),
				},
			},
		},
		{
			name:              "size 3 success",
			status:            http.StatusOK,
			replicationFactor: 1,
			wreq:              wreq1,
			appendables: []*fakeAppendable{
				{
					appender: newFakeAppender(nil, nil, nil),
				},
				{
					appender: newFakeAppender(nil, nil, nil),
				},
				{
					appender: newFakeAppender(nil, nil, nil),
				},
			},
		},
		{
			name:              "size 3 success with replication",
			status:            http.StatusOK,
			replicationFactor: 3,
			wreq:              wreq1,
			appendables: []*fakeAppendable{
				{
					appender: newFakeAppender(nil, nil, nil),
				},
				{
					appender: newFakeAppender(nil, nil, nil),
				},
				{
					appender: newFakeAppender(nil, nil, nil),
				},
			},
		},
		{
			name:              "size 3 commit error",
			status:            http.StatusInternalServerError,
			replicationFactor: 1,
			wreq:              wreq1,
			appendables: []*fakeAppendable{
				{
					appender: newFakeAppender(nil, commitErrFn, nil),
				},
				{
					appender: newFakeAppender(nil, commitErrFn, nil),
				},
				{
					appender: newFakeAppender(nil, commitErrFn, nil),
				},
			},
		},
		{
			name:              "size 3 commit error with replication",
			status:            http.StatusInternalServerError,
			replicationFactor: 3,
			wreq:              wreq1,
			appendables: []*fakeAppendable{
				{
					appender: newFakeAppender(nil, commitErrFn, nil),
				},
				{
					appender: newFakeAppender(nil, commitErrFn, nil),
				},
				{
					appender: newFakeAppender(nil, commitErrFn, nil),
				},
			},
		},
		{
			name:              "size 3 appender error with replication",
			status:            http.StatusInternalServerError,
			replicationFactor: 3,
			wreq:              wreq1,
			appendables: []*fakeAppendable{
				{
					appender:    newFakeAppender(nil, nil, nil),
					appenderErr: appenderErrFn,
				},
				{
					appender:    newFakeAppender(nil, nil, nil),
					appenderErr: appenderErrFn,
				},
				{
					appender:    newFakeAppender(nil, nil, nil),
					appenderErr: appenderErrFn,
				},
			},
		},
		{
			name:              "size 3 conflict with replication",
			status:            http.StatusConflict,
			replicationFactor: 3,
			wreq:              wreq1,
			appendables: []*fakeAppendable{
				{
					appender: newFakeAppender(conflictErrFn, nil, nil),
				},
				{
					appender: newFakeAppender(conflictErrFn, nil, nil),
				},
				{
					appender: newFakeAppender(conflictErrFn, nil, nil),
				},
			},
		},
		{
			name:              "size 3 conflict and commit error with replication",
			status:            http.StatusConflict,
			replicationFactor: 3,
			wreq:              wreq1,
			appendables: []*fakeAppendable{
				{
					appender: newFakeAppender(conflictErrFn, commitErrFn, nil),
				},
				{
					appender: newFakeAppender(conflictErrFn, commitErrFn, nil),
				},
				{
					appender: newFakeAppender(conflictErrFn, commitErrFn, nil),
				},
			},
		},
		{
			name:              "size 3 with replication and one faulty",
			status:            http.StatusOK,
			replicationFactor: 3,
			wreq:              wreq1,
			appendables: []*fakeAppendable{
				{
					appender: newFakeAppender(cycleErrors([]error{storage.ErrOutOfBounds, storage.ErrOutOfOrderSample, storage.ErrDuplicateSampleForTimestamp}), nil, nil),
				},
				{
					appender: newFakeAppender(nil, nil, nil),
				},
				{
					appender: newFakeAppender(nil, nil, nil),
				},
			},
		},
		{
			name:              "size 3 with replication and one commit error",
			status:            http.StatusOK,
			replicationFactor: 3,
			wreq:              wreq1,
			appendables: []*fakeAppendable{
				{
					appender: newFakeAppender(nil, commitErrFn, nil),
				},
				{
					appender: newFakeAppender(nil, nil, nil),
				},
				{
					appender: newFakeAppender(nil, nil, nil),
				},
			},
		},
		{
			name:              "size 3 with replication and two conflicts",
			status:            http.StatusConflict,
			replicationFactor: 3,
			wreq:              wreq1,
			appendables: []*fakeAppendable{
				{
					appender: newFakeAppender(cycleErrors([]error{storage.ErrOutOfBounds, storage.ErrOutOfOrderSample, storage.ErrDuplicateSampleForTimestamp}), nil, nil),
				},
				{
					appender: newFakeAppender(conflictErrFn, nil, nil),
				},
				{
					appender: newFakeAppender(nil, nil, nil),
				},
			},
		},
		{
			name:              "size 3 with replication one conflict and one commit error",
			status:            http.StatusInternalServerError,
			replicationFactor: 3,
			wreq:              wreq1,
			appendables: []*fakeAppendable{
				{
					appender: newFakeAppender(cycleErrors([]error{storage.ErrOutOfBounds, storage.ErrOutOfOrderSample, storage.ErrDuplicateSampleForTimestamp}), nil, nil),
				},
				{
					appender: newFakeAppender(nil, commitErrFn, nil),
				},
				{
					appender: newFakeAppender(nil, nil, nil),
				},
			},
		},
		{
			name:              "size 3 with replication two commit errors",
			status:            http.StatusInternalServerError,
			replicationFactor: 3,
			wreq:              wreq1,
			appendables: []*fakeAppendable{
				{
					appender: newFakeAppender(nil, commitErrFn, nil),
				},
				{
					appender: newFakeAppender(nil, commitErrFn, nil),
				},
				{
					appender: newFakeAppender(nil, nil, nil),
				},
			},
		},
	} {
		// Run the quorum tests with consistency delay, which should allow us
		// to see all requests completing all the time, since we're using local
		// network we are not expecting anything to go wrong with these.
		t.Run(tc.name, func(t *testing.T) {
			handlers, hashring := newTestHandlerHashring(tc.appendables, tc.replicationFactor)
			tenant := "test"
			// Test from the point of view of every node
			// so that we know status code does not depend
			// on which node is erroring and which node is receiving.
			for i, handler := range handlers {
				// Test that the correct status is returned.
				rec, err := makeRequest(handler, tenant, tc.wreq)
				if err != nil {
					t.Fatalf("handler %d: unexpectedly failed making HTTP request: %v", tc.status, err)
				}
				if rec.Code != tc.status {
					t.Errorf("handler %d: got unexpected HTTP status code: expected %d, got %d; body: %s", i, tc.status, rec.Code, rec.Body.String())
				}
			}

			time.Sleep(50 * time.Millisecond)

			// Test that each time series is stored
			// the correct amount of times in each fake DB.
			for _, ts := range tc.wreq.Timeseries {
				lset := make(labels.Labels, len(ts.Labels))
				for j := range ts.Labels {
					lset[j] = labels.Label{
						Name:  ts.Labels[j].Name,
						Value: ts.Labels[j].Value,
					}
				}
				for j, a := range tc.appendables {
					var expected int
					n := a.appender.(*fakeAppender).Get(lset)
					got := uint64(len(n))
					if a.appenderErr == nil && endpointHit(t, hashring, tc.replicationFactor, handlers[j].options.Endpoint, tenant, &ts) {
						// We have len(handlers) copies of each sample because the test case
						// is run once for each handler and they all use the same appender.
						expected = len(handlers) * len(ts.Samples)
					}
					if uint64(expected) != got {
						t.Errorf("handler: %d, labels %q: expected %d samples, got %d", j, lset.String(), expected, got)
					}
				}
			}
		})
	}
}

// endpointHit is a helper to determine if a given endpoint in a hashring would be selected
// for a given time series, tenant, and replication factor.
func endpointHit(t *testing.T, h Hashring, rf uint64, endpoint, tenant string, timeSeries *prompb.TimeSeries) bool {
	for i := uint64(0); i < rf; i++ {
		e, err := h.GetN(tenant, timeSeries, i)
		if err != nil {
			t.Fatalf("got unexpected error querying hashring: %v", err)
		}
		if e == endpoint {
			return true
		}
	}
	return false
}

// cycleErrors returns an error generator that cycles through every given error.
func cycleErrors(errs []error) func() error {
	var mu sync.Mutex
	var i int
	return func() error {
		mu.Lock()
		defer mu.Unlock()
		err := errs[i]
		i++
		if i >= len(errs) {
			i = 0
		}
		return err
	}
}

// makeRequest is a helper to make a correct request against a remote write endpoint given a request.
func makeRequest(h *Handler, tenant string, wreq *prompb.WriteRequest) (*httptest.ResponseRecorder, error) {
	buf, err := proto.Marshal(wreq)
	if err != nil {
		return nil, errors.Wrap(err, "marshal request")
	}
	req, err := http.NewRequest("POST", h.options.Endpoint, bytes.NewBuffer(snappy.Encode(nil, buf)))
	if err != nil {
		return nil, errors.Wrap(err, "create request")
	}
	req.Header.Add(h.options.TenantHeader, tenant)

	rec := httptest.NewRecorder()
	h.receiveHTTP(rec, req)
	rec.Flush()

	return rec, nil
}

func randomAddr() string {
	return fmt.Sprintf("http://%d.%d.%d.%d:%d", rand.Intn(256), rand.Intn(256), rand.Intn(256), rand.Intn(256), rand.Intn(35000)+30000)
}

type fakeRemoteWriteGRPCServer struct {
	h storepb.WriteableStoreServer
}

func (f *fakeRemoteWriteGRPCServer) RemoteWrite(ctx context.Context, in *storepb.WriteRequest, opts ...grpc.CallOption) (*storepb.WriteResponse, error) {
	return f.h.RemoteWrite(ctx, in)
}

func BenchmarkHandlerReceiveHTTP(b *testing.B) {
	benchmarkHandlerMultiTSDBReceiveRemoteWrite(testutil.NewTB(b))
}

func TestHandlerReceiveHTTP(t *testing.T) {
	benchmarkHandlerMultiTSDBReceiveRemoteWrite(testutil.NewTB(t))
}

// tsOverrideTenantStorage is storage that overrides timestamp to make it have consistent interval.
type tsOverrideTenantStorage struct {
	TenantStorage

	interval int64
}

func (s *tsOverrideTenantStorage) TenantAppendable(tenant string) (Appendable, error) {
	a, err := s.TenantStorage.TenantAppendable(tenant)
	return &tsOverrideAppendable{Appendable: a, interval: s.interval}, err
}

type tsOverrideAppendable struct {
	Appendable

	interval int64
}

func (a *tsOverrideAppendable) Appender(ctx context.Context) (storage.Appender, error) {
	ret, err := a.Appendable.Appender(ctx)
	return &tsOverrideAppender{Appender: ret, interval: a.interval}, err
}

type tsOverrideAppender struct {
	storage.Appender

	interval int64
}

var cnt int64

func (a *tsOverrideAppender) Append(ref storage.SeriesRef, l labels.Labels, _ int64, v float64) (storage.SeriesRef, error) {
	cnt += a.interval
	return a.Appender.Append(ref, l, cnt, v)
}

func (a *tsOverrideAppender) GetRef(lset labels.Labels) (storage.SeriesRef, labels.Labels) {
	return a.Appender.(storage.GetRef).GetRef(lset)
}

// serializeSeriesWithOneSample returns marshaled and compressed remote write requests like it would
// be sent to Thanos receive.
// It has one sample and allow passing multiple series, in same manner as typical Prometheus would batch it.
func serializeSeriesWithOneSample(t testing.TB, series [][]labelpb.ZLabel) []byte {
	r := &prompb.WriteRequest{Timeseries: make([]prompb.TimeSeries, 0, len(series))}

	for _, s := range series {
		r.Timeseries = append(r.Timeseries, prompb.TimeSeries{
			Labels: s,
			// Timestamp does not matter, it will be overridden.
			Samples: []prompb.Sample{{Value: math.MaxFloat64, Timestamp: math.MinInt64}},
		})
	}
	body, err := proto.Marshal(r)
	testutil.Ok(t, err)
	return snappy.Encode(nil, body)
}

func benchmarkHandlerMultiTSDBReceiveRemoteWrite(b testutil.TB) {
	dir := b.TempDir()

	handlers, _ := newTestHandlerHashring([]*fakeAppendable{nil}, 1)
	handler := handlers[0]

	reg := prometheus.NewRegistry()

	logger := log.NewNopLogger()
	m := NewMultiTSDB(
		dir, logger, reg, &tsdb.Options{
			MinBlockDuration:  int64(2 * time.Hour / time.Millisecond),
			MaxBlockDuration:  int64(2 * time.Hour / time.Millisecond),
			RetentionDuration: int64(6 * time.Hour / time.Millisecond),
			NoLockfile:        true,
			StripeSize:        1, // Disable stripe pre allocation so we can have clear profiles.
		},
		labels.FromStrings("replica", "01"),
		"tenant_id",
		nil,
		false,
		metadata.NoneFunc,
	)
	defer func() { testutil.Ok(b, m.Close()) }()
	handler.writer = NewWriter(logger, m)

	testutil.Ok(b, m.Flush())
	testutil.Ok(b, m.Open())

	for _, tcase := range []struct {
		name         string
		writeRequest []byte
	}{
		{
			name: "typical labels under 1KB, 500 of them",
			writeRequest: serializeSeriesWithOneSample(b, func() [][]labelpb.ZLabel {
				series := make([][]labelpb.ZLabel, 500)
				for s := 0; s < len(series); s++ {
					lbls := make([]labelpb.ZLabel, 10)
					for i := 0; i < len(lbls); i++ {
						// Label ~20B name, 50B value.
						lbls[i] = labelpb.ZLabel{Name: fmt.Sprintf("abcdefghijabcdefghijabcdefghij%d", i), Value: fmt.Sprintf("abcdefghijabcdefghijabcdefghijabcdefghijabcdefghij%d", i)}
					}
					series[s] = lbls
				}
				return series
			}()),
		},
		{
			name: "typical labels under 1KB, 5000 of them",
			writeRequest: serializeSeriesWithOneSample(b, func() [][]labelpb.ZLabel {
				series := make([][]labelpb.ZLabel, 5000)
				for s := 0; s < len(series); s++ {
					lbls := make([]labelpb.ZLabel, 10)
					for i := 0; i < len(lbls); i++ {
						// Label ~20B name, 50B value.
						lbls[i] = labelpb.ZLabel{Name: fmt.Sprintf("abcdefghijabcdefghijabcdefghij%d", i), Value: fmt.Sprintf("abcdefghijabcdefghijabcdefghijabcdefghijabcdefghij%d", i)}
					}
					series[s] = lbls
				}
				return series
			}()),
		},
		{
			name: "typical labels under 1KB, 20000 of them",
			writeRequest: serializeSeriesWithOneSample(b, func() [][]labelpb.ZLabel {
				series := make([][]labelpb.ZLabel, 20000)
				for s := 0; s < len(series); s++ {
					lbls := make([]labelpb.ZLabel, 10)
					for i := 0; i < len(lbls); i++ {
						// Label ~20B name, 50B value.
						lbls[i] = labelpb.ZLabel{Name: fmt.Sprintf("abcdefghijabcdefghijabcdefghij%d", i), Value: fmt.Sprintf("abcdefghijabcdefghijabcdefghijabcdefghijabcdefghij%d", i)}
					}
					series[s] = lbls
				}
				return series
			}()),
		},
		{
			name: "extremely large label value 10MB, 10 of them",
			writeRequest: serializeSeriesWithOneSample(b, func() [][]labelpb.ZLabel {
				series := make([][]labelpb.ZLabel, 10)
				for s := 0; s < len(series); s++ {
					lbl := &strings.Builder{}
					lbl.Grow(1024 * 1024 * 10) // 10MB.
					word := "abcdefghij"
					for i := 0; i < lbl.Cap()/len(word); i++ {
						_, _ = lbl.WriteString(word)
					}
					series[s] = []labelpb.ZLabel{{Name: "__name__", Value: lbl.String()}}
				}
				return series
			}()),
		},
	} {
		b.Run(tcase.name, func(b testutil.TB) {
			handler.options.DefaultTenantID = fmt.Sprintf("%v-ok", tcase.name)
			handler.writer.multiTSDB = &tsOverrideTenantStorage{TenantStorage: m, interval: 1}

			// It takes time to create new tenant, wait for it.
			{
				app, err := m.TenantAppendable(handler.options.DefaultTenantID)
				testutil.Ok(b, err)

				ctx, cancel := context.WithTimeout(context.Background(), 10*time.Second)
				defer cancel()

				testutil.Ok(b, runutil.Retry(1*time.Second, ctx.Done(), func() error {
					_, err = app.Appender(ctx)
					return err
				}))
			}

			b.Run("OK", func(b testutil.TB) {
				n := b.N()
				b.ResetTimer()
				for i := 0; i < n; i++ {
					r := httptest.NewRecorder()
					handler.receiveHTTP(r, &http.Request{ContentLength: int64(len(tcase.writeRequest)), Body: io.NopCloser(bytes.NewReader(tcase.writeRequest))})
					testutil.Equals(b, http.StatusOK, r.Code, "got non 200 error: %v", r.Body.String())
				}
			})

			handler.options.DefaultTenantID = fmt.Sprintf("%v-conflicting", tcase.name)
			handler.writer.multiTSDB = &tsOverrideTenantStorage{TenantStorage: m, interval: -1} // Timestamp can't go down, which will cause conflict error.

			// It takes time to create new tenant, wait for it.
			{
				app, err := m.TenantAppendable(handler.options.DefaultTenantID)
				testutil.Ok(b, err)

				ctx, cancel := context.WithTimeout(context.Background(), 10*time.Second)
				defer cancel()

				testutil.Ok(b, runutil.Retry(1*time.Second, ctx.Done(), func() error {
					_, err = app.Appender(ctx)
					return err
				}))
			}

			// First request should be fine, since we don't change timestamp, rest is wrong.
			r := httptest.NewRecorder()
			handler.receiveHTTP(r, &http.Request{ContentLength: int64(len(tcase.writeRequest)), Body: io.NopCloser(bytes.NewReader(tcase.writeRequest))})
			testutil.Equals(b, http.StatusOK, r.Code, "got non 200 error: %v", r.Body.String())

			b.Run("conflict errors", func(b testutil.TB) {
				n := b.N()
				b.ResetTimer()
				for i := 0; i < n; i++ {
					r := httptest.NewRecorder()
					handler.receiveHTTP(r, &http.Request{ContentLength: int64(len(tcase.writeRequest)), Body: io.NopCloser(bytes.NewReader(tcase.writeRequest))})
					testutil.Equals(b, http.StatusConflict, r.Code, "%v-%s", i, func() string {
						b, _ := io.ReadAll(r.Body)
						return string(b)
					}())
				}
			})
		})
	}

	runtime.GC()
	// Take snapshot at the end to reveal how much memory we keep in TSDB.
	testutil.Ok(b, Heap("../../../_dev/thanos/2021/receive2"))

}

func Heap(dir string) (err error) {
	if err := os.MkdirAll(dir, os.ModePerm); err != nil {
		return err
	}

	f, err := os.Create(filepath.Join(dir, "errimpr1-go1.16.3.pprof"))
	if err != nil {
		return err
	}
	defer runutil.CloseWithErrCapture(&err, f, "close")
	return pprof.WriteHeapProfile(f)
}

func TestRelabel(t *testing.T) {
	for _, tcase := range []struct {
		name                 string
		relabel              []*relabel.Config
		writeRequest         prompb.WriteRequest
		expectedWriteRequest prompb.WriteRequest
	}{
		{
			name: "empty relabel configs",
			writeRequest: prompb.WriteRequest{
				Timeseries: []prompb.TimeSeries{
					{
						Labels: []labelpb.ZLabel{
							{
								Name:  "__name__",
								Value: "test_metric",
							},
							{
								Name:  "foo",
								Value: "bar",
							},
						},
						Samples: []prompb.Sample{
							{
								Timestamp: 0,
								Value:     1,
							},
						},
					},
				},
			},
			expectedWriteRequest: prompb.WriteRequest{
				Timeseries: []prompb.TimeSeries{
					{
						Labels: []labelpb.ZLabel{
							{
								Name:  "__name__",
								Value: "test_metric",
							},
							{
								Name:  "foo",
								Value: "bar",
							},
						},
						Samples: []prompb.Sample{
							{
								Timestamp: 0,
								Value:     1,
							},
						},
					},
				},
			},
		},
		{
			name: "has relabel configs but no relabelling applied",
			relabel: []*relabel.Config{
				{
					SourceLabels: model.LabelNames{"zoo"},
					TargetLabel:  "bar",
					Regex:        relabel.MustNewRegexp("bar"),
					Action:       relabel.Replace,
					Replacement:  "baz",
				},
			},
			writeRequest: prompb.WriteRequest{
				Timeseries: []prompb.TimeSeries{
					{
						Labels: []labelpb.ZLabel{
							{
								Name:  "__name__",
								Value: "test_metric",
							},
							{
								Name:  "foo",
								Value: "bar",
							},
						},
						Samples: []prompb.Sample{
							{
								Timestamp: 0,
								Value:     1,
							},
						},
					},
				},
			},
			expectedWriteRequest: prompb.WriteRequest{
				Timeseries: []prompb.TimeSeries{
					{
						Labels: []labelpb.ZLabel{
							{
								Name:  "__name__",
								Value: "test_metric",
							},
							{
								Name:  "foo",
								Value: "bar",
							},
						},
						Samples: []prompb.Sample{
							{
								Timestamp: 0,
								Value:     1,
							},
						},
					},
				},
			},
		},
		{
			name: "relabel rewrite existing labels",
			relabel: []*relabel.Config{
				{
					TargetLabel: "foo",
					Action:      relabel.Replace,
					Regex:       relabel.MustNewRegexp(""),
					Replacement: "test",
				},
				{
					TargetLabel: "__name__",
					Action:      relabel.Replace,
					Regex:       relabel.MustNewRegexp(""),
					Replacement: "foo",
				},
			},
			writeRequest: prompb.WriteRequest{
				Timeseries: []prompb.TimeSeries{
					{
						Labels: []labelpb.ZLabel{
							{
								Name:  "__name__",
								Value: "test_metric",
							},
							{
								Name:  "foo",
								Value: "bar",
							},
						},
						Samples: []prompb.Sample{
							{
								Timestamp: 0,
								Value:     1,
							},
						},
					},
				},
			},
			expectedWriteRequest: prompb.WriteRequest{
				Timeseries: []prompb.TimeSeries{
					{
						Labels: []labelpb.ZLabel{
							{
								Name:  "__name__",
								Value: "foo",
							},
							{
								Name:  "foo",
								Value: "test",
							},
						},
						Samples: []prompb.Sample{
							{
								Timestamp: 0,
								Value:     1,
							},
						},
					},
				},
			},
		},
		{
			name: "relabel drops label",
			relabel: []*relabel.Config{
				{
					Action: relabel.LabelDrop,
					Regex:  relabel.MustNewRegexp("foo"),
				},
			},
			writeRequest: prompb.WriteRequest{
				Timeseries: []prompb.TimeSeries{
					{
						Labels: []labelpb.ZLabel{
							{
								Name:  "__name__",
								Value: "test_metric",
							},
							{
								Name:  "foo",
								Value: "bar",
							},
						},
						Samples: []prompb.Sample{
							{
								Timestamp: 0,
								Value:     1,
							},
						},
					},
				},
			},
			expectedWriteRequest: prompb.WriteRequest{
				Timeseries: []prompb.TimeSeries{
					{
						Labels: []labelpb.ZLabel{
							{
								Name:  "__name__",
								Value: "test_metric",
							},
						},
						Samples: []prompb.Sample{
							{
								Timestamp: 0,
								Value:     1,
							},
						},
					},
				},
			},
		},
		{
			name: "relabel drops time series",
			relabel: []*relabel.Config{
				{
					SourceLabels: model.LabelNames{"foo"},
					Action:       relabel.Drop,
					Regex:        relabel.MustNewRegexp("bar"),
				},
			},
			writeRequest: prompb.WriteRequest{
				Timeseries: []prompb.TimeSeries{
					{
						Labels: []labelpb.ZLabel{
							{
								Name:  "__name__",
								Value: "test_metric",
							},
							{
								Name:  "foo",
								Value: "bar",
							},
						},
						Samples: []prompb.Sample{
							{
								Timestamp: 0,
								Value:     1,
							},
						},
					},
				},
			},
			expectedWriteRequest: prompb.WriteRequest{
				Timeseries: []prompb.TimeSeries{},
			},
		},
		{
			name: "relabel rewrite existing exemplar series labels",
			relabel: []*relabel.Config{
				{
					Action: relabel.LabelDrop,
					Regex:  relabel.MustNewRegexp("foo"),
				},
			},
			writeRequest: prompb.WriteRequest{
				Timeseries: []prompb.TimeSeries{
					{
						Labels: []labelpb.ZLabel{
							{
								Name:  "__name__",
								Value: "test_metric",
							},
							{
								Name:  "foo",
								Value: "bar",
							},
						},
						Exemplars: []prompb.Exemplar{
							{
								Labels: []labelpb.ZLabel{
									{
										Name:  "traceID",
										Value: "foo",
									},
								},
								Value:     1,
								Timestamp: 1,
							},
						},
					},
				},
			},
			expectedWriteRequest: prompb.WriteRequest{
				Timeseries: []prompb.TimeSeries{
					{
						Labels: []labelpb.ZLabel{
							{
								Name:  "__name__",
								Value: "test_metric",
							},
						},
						Exemplars: []prompb.Exemplar{
							{
								Labels: []labelpb.ZLabel{
									{
										Name:  "traceID",
										Value: "foo",
									},
								},
								Value:     1,
								Timestamp: 1,
							},
						},
					},
				},
			},
		},
		{
			name: "relabel drops exemplars",
			relabel: []*relabel.Config{
				{
					SourceLabels: model.LabelNames{"foo"},
					Action:       relabel.Drop,
					Regex:        relabel.MustNewRegexp("bar"),
				},
			},
			writeRequest: prompb.WriteRequest{
				Timeseries: []prompb.TimeSeries{
					{
						Labels: []labelpb.ZLabel{
							{
								Name:  "__name__",
								Value: "test_metric",
							},
							{
								Name:  "foo",
								Value: "bar",
							},
						},
						Exemplars: []prompb.Exemplar{
							{
								Labels: []labelpb.ZLabel{
									{
										Name:  "traceID",
										Value: "foo",
									},
								},
								Value:     1,
								Timestamp: 1,
							},
						},
					},
				},
			},
			expectedWriteRequest: prompb.WriteRequest{
				Timeseries: []prompb.TimeSeries{},
			},
		},
	} {
		t.Run(tcase.name, func(t *testing.T) {
			h := NewHandler(nil, &Options{
				RelabelConfigs: tcase.relabel,
			})

			h.relabel(&tcase.writeRequest)
			testutil.Equals(t, tcase.expectedWriteRequest, tcase.writeRequest)
		})
	}
}<|MERGE_RESOLUTION|>--- conflicted
+++ resolved
@@ -44,7 +44,6 @@
 	"github.com/thanos-io/thanos/pkg/block/metadata"
 	"github.com/thanos-io/thanos/pkg/errutil"
 	"github.com/thanos-io/thanos/pkg/extkingpin"
-	"github.com/thanos-io/thanos/pkg/receive/limits"
 	"github.com/thanos-io/thanos/pkg/runutil"
 	"github.com/thanos-io/thanos/pkg/store/labelpb"
 	"github.com/thanos-io/thanos/pkg/store/storepb"
@@ -367,16 +366,15 @@
 		},
 	}
 
-	limiter, _ := limits.NewLimiter(limits.NewNopConfig(), nil, log.NewNopLogger())
+	limiter, _ := NewLimiter(NewNopConfig(), nil, RouterIngestor, log.NewNopLogger())
 	for i := range appendables {
 		h := NewHandler(nil, &Options{
 			TenantHeader:      DefaultTenantHeader,
 			ReplicaHeader:     DefaultReplicaHeader,
 			ReplicationFactor: replicationFactor,
 			ForwardTimeout:    5 * time.Second,
+			Writer:            NewWriter(log.NewNopLogger(), newFakeTenantAppendable(appendables[i])),
 			Limiter:           limiter,
-			Writer:            NewWriter(log.NewNopLogger(), newFakeTenantAppendable(appendables[i])),
-			Limiter:           NewLimiter(nil, nil, RouterIngestor, nil),
 		})
 		handlers = append(handlers, h)
 		h.peers = peers
@@ -784,12 +782,11 @@
 			handler := handlers[0]
 
 			tenant := "test"
-<<<<<<< HEAD
-			tenantConfig, err := yaml.Marshal(&limits.RootLimitsConfig{
-				WriteLimits: limits.WriteLimitsConfig{
-					TenantsLimits: limits.TenantsWriteLimitsConfig{
-						tenant: &limits.WriteLimitConfig{
-							RequestLimits: limits.NewEmptyRequestLimitsConfig().
+			tenantConfig, err := yaml.Marshal(&RootLimitsConfig{
+				WriteLimits: WriteLimitsConfig{
+					TenantsLimits: TenantsWriteLimitsConfig{
+						tenant: &WriteLimitConfig{
+							RequestLimits: NewEmptyRequestLimitsConfig().
 								SetSizeBytesLimit(int64(1 * units.Megabyte)).
 								SetSeriesLimit(20).
 								SetSamplesLimit(200),
@@ -803,26 +800,8 @@
 			tmpLimitsPath := path.Join(t.TempDir(), "limits.yaml")
 			testutil.Ok(t, os.WriteFile(tmpLimitsPath, tenantConfig, 0666))
 			limitConfig, _ := extkingpin.NewStaticPathContent(tmpLimitsPath)
-			handler.Limiter, _ = limits.NewLimiter(
-				limitConfig, nil, log.NewNopLogger(),
-=======
-			handler.limiter = NewLimiter(
-				&RootLimitsConfig{
-					WriteLimits: WriteLimitsConfig{
-						TenantsLimits: TenantsWriteLimitsConfig{
-							tenant: &WriteLimitConfig{
-								RequestLimits: newEmptyRequestLimitsConfig().
-									SetSizeBytesLimit(int64(1 * units.Megabyte)).
-									SetSeriesLimit(20).
-									SetSamplesLimit(200),
-							},
-						},
-					},
-				},
-				nil,
-				RouterIngestor,
-				log.NewNopLogger(),
->>>>>>> ebd06fc8
+			handler.Limiter, _ = NewLimiter(
+				limitConfig, nil, RouterIngestor, log.NewNopLogger(),
 			)
 
 			wreq := &prompb.WriteRequest{

--- conflicted
+++ resolved
@@ -617,34 +617,12 @@
 		}
 	}()
 
-<<<<<<< HEAD
-	requestLogger := log.With(h.logger, "tenant", params.tenant)
+	logTags := []interface{}{"tenant", params.tenant}
 	if id, ok := middleware.RequestIDFromContext(ctx); ok {
-		requestLogger = log.With(requestLogger, "request-id", id)
-=======
-	var tLogger log.Logger
-	{
-		logTags := []interface{}{"tenant", tenant}
-		if id, ok := middleware.RequestIDFromContext(pctx); ok {
-			logTags = append(logTags, "request-id", id)
-		}
-		tLogger = log.With(h.logger, logTags...)
-	}
-
-	// NOTE(GiedriusS): First write locally because inside of the function we check if the local TSDB has cached strings.
-	// If not then it copies those strings. This is so that the memory allocated for the
-	// protobuf (except for the labels) can be deallocated.
-	// This causes a write to the labels field. When fanning out this request to other Receivers, the code calls
-	// Size() which reads those same fields. We would like to avoid adding locks around each string
-	// hence we need to write locally first.
-	var maxBufferedResponses = 0
-	for writeTarget := range wreqs {
-		if writeTarget.endpoint != h.options.Endpoint {
-			continue
-		}
-		maxBufferedResponses++
->>>>>>> fc1a6edf
-	}
+		logTags = append(logTags, "request-id", id)
+	}
+	requestLogger = log.With(h.logger, logTags...)
+
 
 	localWrites, remoteWrites, err := h.distributeTimeseriesToReplicas(params.tenant, params.replicas, params.writeRequest.Timeseries)
 	if err != nil {

--- conflicted
+++ resolved
@@ -443,12 +443,8 @@
 		return
 	}
 
-<<<<<<< HEAD
 	requestLimiter := h.limiter.requestLimiter
-	// ioutil.ReadAll dynamically adjust the byte slice for read data, starting from 512B.
-=======
 	// io.ReadAll dynamically adjust the byte slice for read data, starting from 512B.
->>>>>>> 862b7a3c
 	// Since this is receive hot path, grow upfront saving allocations and CPU time.
 	compressed := bytes.Buffer{}
 	if r.ContentLength >= 0 {

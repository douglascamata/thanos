# Changelog

All notable changes to this project will be documented in this file.

The format is based on [Keep a Changelog](http://keepachangelog.com/en/1.0.0/) and this project adheres to [Semantic Versioning](http://semver.org/spec/v2.0.0.html).

NOTE: As semantic versioning states all 0.y.z releases can contain breaking changes in API (flags, grpc API, any backward compatibility)

We use *breaking :warning:* to mark changes that are not backward compatible (relates only to v0.y.z releases.)

## Unreleased

### Fixed

- [#6692](https://github.com/thanos-io/thanos/pull/6692) Store: Fix matching bug when using empty alternative in regex matcher, for example (a||b).
- [#6679](https://github.com/thanos-io/thanos/pull/6697) Store: fix block deduplication

### Added

- [#6605](https://github.com/thanos-io/thanos/pull/6605) Query Frontend: Support vertical sharding binary expression with metric name when no matching labels specified.

### Changed

- [#6664](https://github.com/thanos-io/thanos/pull/6664) *: Update Prometheus to 2.46.1.
<<<<<<< HEAD
- [#6699](https://github.com/thanos-io/thanos/pull/6699) Receive: Use new file reloading logic for hashring configuration.
=======
- [#6698](https://github.com/thanos-io/thanos/pull/6608) Receive: Change write log level from warn to info.
>>>>>>> d1edf745

### Removed

- [#6686](https://github.com/thanos-io/thanos/pull/6686) Remove deprecated `--log.request.decision` flag. We now use `--request.logging-config` to set logging decisions.

## [v0.32.2](https://github.com/thanos-io/thanos/tree/release-0.32) - 31.08.2023

### Fixed

- [#6675](https://github.com/thanos-io/thanos/pull/6675) Store: Fix race when iterating blocks
- [#6679](https://github.com/thanos-io/thanos/pull/6679) Store: Record stats even on ExpandPostings error
- [#6681](https://github.com/thanos-io/thanos/pull/6681) Store: Fix forgotten field in store stats merge
- [#6684](https://github.com/thanos-io/thanos/pull/6684) Store: Fix postings reader short reads to address nil postings bug

### Added

### Changed

### Removed

## [v0.32.1](https://github.com/thanos-io/thanos/tree/release-0.32) - 28.08.2023

### Fixed

- [#6650](https://github.com/thanos-io/thanos/pull/6650) Store: Fix error handling in decodePostings
- [#6654](https://github.com/thanos-io/thanos/pull/6654) Store: Fix ignored error in postings
- [#6655](https://github.com/thanos-io/thanos/pull/6655) Store: Fix bufio pool handling
- [#6669](https://github.com/thanos-io/thanos/pull/6669) Store: Fix mutable stringset memory usage

### Added

### Changed

### Removed

## [v0.32.0](https://github.com/thanos-io/thanos/tree/release-0.32) - 23.08.2023

### Added

- [#6437](https://github.com/thanos-io/thanos/pull/6437) Receive: make tenant stats limit configurable
- [#6369](https://github.com/thanos-io/thanos/pull/6369) Receive: add az-aware replication support for Ketama algorithm
- [#6185](https://github.com/thanos-io/thanos/pull/6185) Tracing: tracing in OTLP support configuring service_name.
- [#6192](https://github.com/thanos-io/thanos/pull/6192) Store: add flag `bucket-web-label` to select the label to use as timeline title in web UI
- [#6195](https://github.com/thanos-io/thanos/pull/6195) Receive: add flag `tsdb.too-far-in-future.time-window` to prevent clock skewed samples to pollute TSDB head and block all valid incoming samples.
- [#6273](https://github.com/thanos-io/thanos/pull/6273) Mixin: Allow specifying an instance name filter in dashboards
- [#6163](https://github.com/thanos-io/thanos/pull/6163) Receiver: Add hidden flag `--receive-forward-max-backoff` to configure the max backoff for forwarding requests.
- [#5777](https://github.com/thanos-io/thanos/pull/5777) Receive: Allow specifying tenant-specific external labels in Router Ingestor.
- [#6352](https://github.com/thanos-io/thanos/pull/6352) Store: Expose store gateway query stats in series response hints.
- [#6420](https://github.com/thanos-io/thanos/pull/6420) Index Cache: Cache expanded postings.
- [#6441](https://github.com/thanos-io/thanos/pull/6441) Compact: Compactor will set `index_stats` in `meta.json` file with max series and chunk size information.
- [#6466](https://github.com/thanos-io/thanos/pull/6466) Mixin (Receive): add limits alerting for configuration reload and meta-monitoring.
- [#6467](https://github.com/thanos-io/thanos/pull/6467) Mixin (Receive): add alert for tenant reaching head series limit.
- [#6528](https://github.com/thanos-io/thanos/pull/6528) Index Cache: Add histogram metric `thanos_store_index_cache_stored_data_size_bytes` for item size.
- [#6560](https://github.com/thanos-io/thanos/pull/6560) Thanos ruler: add flag to optionally disable adding Thanos params when querying metrics
- [#6574](https://github.com/thanos-io/thanos/pull/6574) Tools: Add min and max compactions range flags to `bucket replicate` command.
- [#6593](https://github.com/thanos-io/thanos/pull/6574) Store: Add `thanos_bucket_store_chunk_refetches_total` metric to track number of chunk refetches.
- [#6264](https://github.com/thanos-io/thanos/pull/6264) Query: Add Thanos logo in navbar
- [#6234](https://github.com/thanos-io/thanos/pull/6234) Query: Add ability to switch between `thanos` and `prometheus` engines dynamically via UI and API.
- [#6346](https://github.com/thanos-io/thanos/pull/6346) Query: Add ability to generate SQL-like query explanations when `thanos` engine is used.
- [#6646](https://github.com/thanos-io/thanos/pull/6646) Compact and Bucket: Add `--disable-admin-operations` flag in Compactor UI and Bucket UI

### Fixed
- [#6503](https://github.com/thanos-io/thanos/pull/6503) *: Change the engine behind `ContentPathReloader` to be completely independent of any filesystem concept. This effectively fixes this configuration reload when used with Kubernetes ConfigMaps, Secrets, or other volume mounts.
- [#6456](https://github.com/thanos-io/thanos/pull/6456) Store: fix crash when computing set matches from regex pattern
- [#6427](https://github.com/thanos-io/thanos/pull/6427) Receive: increased log level for failed uploads to `error`
- [#6172](https://github.com/thanos-io/thanos/pull/6172) query-frontend: return JSON formatted errors for invalid PromQL expression in the split by interval middleware.
- [#6171](https://github.com/thanos-io/thanos/pull/6171) Store: fix error handling on limits.
- [#6183](https://github.com/thanos-io/thanos/pull/6183) Receiver: fix off by one in multitsdb flush that will result in empty blocks if the head only contains one sample
- [#6197](https://github.com/thanos-io/thanos/pull/6197) Exemplar OTel: Fix exemplar for otel to use traceId instead of spanId and sample only if trace is sampled
- [#6207](https://github.com/thanos-io/thanos/pull/6207) Receive: Remove the shipper once a tenant has been pruned.
- [#6216](https://github.com/thanos-io/thanos/pull/6216) Receiver: removed hard-coded value of EnableExemplarStorage flag and set it according to max-exemplar value.
- [#6222](https://github.com/thanos-io/thanos/pull/6222) mixin(Receive): Fix tenant series received dashboard widget.
- [#6218](https://github.com/thanos-io/thanos/pull/6218) mixin(Store): handle ResourceExhausted as a non-server error. As a consequence, this error won't contribute to Store's grpc errors alerts.
- [#6271](https://github.com/thanos-io/thanos/pull/6271) Receive: Fix segfault in `LabelValues` during head compaction.
- [#6306](https://github.com/thanos-io/thanos/pull/6306) Tracing: tracing in OTLP utilize the OTEL_TRACES_SAMPLER env variable
- [#6330](https://github.com/thanos-io/thanos/pull/6330) Store: Fix inconsistent error for series limits.
- [#6342](https://github.com/thanos-io/thanos/pull/6342) Cache/Redis: Upgrade `rueidis` to v1.0.2 to to improve error handling while shrinking a redis cluster.
- [#6325](https://github.com/thanos-io/thanos/pull/6325) Store: return gRPC resource exhausted error for byte limiter.
- [#6399](https://github.com/thanos-io/thanos/pull/6399) *: Fix double-counting bug in http_request_duration metric
- [#6428](https://github.com/thanos-io/thanos/pull/6428) Report gRPC connnection errors in the logs.
- [#6519](https://github.com/thanos-io/thanos/pull/6519) Reloader: Use timeout for initial apply.
- [#6509](https://github.com/thanos-io/thanos/pull/6509) Store Gateway: Remove `memWriter` from `fileWriter` to reduce memory usage when sync index headers.
- [#6556](https://github.com/thanos-io/thanos/pull/6556) Thanos compact: respect block-files-concurrency setting when downsampling
- [#6592](https://github.com/thanos-io/thanos/pull/6592) Query Frontend: fix bugs in vertical sharding `without` and `union` function to allow more queries to be shardable.
- [#6317](https://github.com/thanos-io/thanos/pull/6317) *: Fix internal label deduplication bug, by resorting store response set.
- [#6189](https://github.com/thanos-io/thanos/pull/6189) Rule: Fix panic when calling API `/api/v1/rules?type=alert`.

### Changed
- [#6049](https://github.com/thanos-io/thanos/pull/6049) Compact: *breaking :warning:* Replace group with resolution in compact metrics to avoid cardinality explosion on compact metrics for large numbers of groups.
- [#6168](https://github.com/thanos-io/thanos/pull/6168) Receiver: Make ketama hashring fail early when configured with number of nodes lower than the replication factor.
- [#6201](https://github.com/thanos-io/thanos/pull/6201) Query-Frontend: Disable absent and absent_over_time for vertical sharding.
- [#6212](https://github.com/thanos-io/thanos/pull/6212) Query-Frontend: Disable scalar for vertical sharding.
- [#6107](https://github.com/thanos-io/thanos/pull/6107) *breaking :warning:* Change default user id in container image from 0(root) to 1001
- [#6228](https://github.com/thanos-io/thanos/pull/6228) Conditionally generate debug messages in ProxyStore to avoid memory bloat.
- [#6231](https://github.com/thanos-io/thanos/pull/6231) mixins: Add code/grpc-code dimension to error widgets.
- [#6244](https://github.com/thanos-io/thanos/pull/6244) mixin(Rule): Add rule evaluation failures to the Rule dashboard.
- [#6303](https://github.com/thanos-io/thanos/pull/6303) Store: added and start using streamed snappy encoding for postings list instead of block based one. This leads to constant memory usage during decompression. This approximately halves memory usage when decompressing a postings list in index cache.
- [#6071](https://github.com/thanos-io/thanos/pull/6071) Query Frontend: *breaking :warning:* Add experimental native histogram support for which we updated and aligned with the [Prometheus common](https://github.com/prometheus/common) model, which is used for caching so a cache reset required.
- [#6163](https://github.com/thanos-io/thanos/pull/6163) Receiver: changed default max backoff from 30s to 5s for forwarding requests. Can be configured with `--receive-forward-max-backoff`.
- [#6327](https://github.com/thanos-io/thanos/pull/6327) *: *breaking :warning:* Use histograms instead of summaries for instrumented handlers.
- [#6322](https://github.com/thanos-io/thanos/pull/6322) Logging: Avoid expensive log.Valuer evaluation for disallowed levels.
- [#6358](https://github.com/thanos-io/thanos/pull/6358) Query: Add +Inf bucket to query duration metrics
- [#6363](https://github.com/thanos-io/thanos/pull/6363) Store: Check context error when expanding postings.
- [#6405](https://github.com/thanos-io/thanos/pull/6405) Index Cache: Change postings cache key to include the encoding format used so that older Thanos versions would not try to decode it during the deployment of a new version.
- [#6479](https://github.com/thanos-io/thanos/pull/6479) Store: *breaking :warning:* Rename `thanos_bucket_store_cached_series_fetch_duration_seconds` to `thanos_bucket_store_series_fetch_duration_seconds` and `thanos_bucket_store_cached_postings_fetch_duration_seconds` to `thanos_bucket_store_postings_fetch_duration_seconds`.
- [#6474](https://github.com/thanos-io/thanos/pull/6474) Store/Compact: Reduce a large amount of `Exists` API calls against object storage when synchronizing meta files in favour of a recursive `Iter` call.
- [#6548](https://github.com/thanos-io/thanos/pull/6548) Objstore: Bump minio-go to v7.0.61.
- [#6187](https://github.com/thanos-io/thanos/pull/6187) *: Unify gRPC flags for all servers.
- [#6267](https://github.com/thanos-io/thanos/pull/6267) Query: Support unicode external label truncation.
- [#6371](https://github.com/thanos-io/thanos/pull/6371) Query: Only keep name in UI `store_matches` param.
- [#6609](https://github.com/thanos-io/thanos/pull/6609) *: Bump `go4.org/intern` to fix Go 1.21 builds.

### Removed
- [#6496](https://github.com/thanos-io/thanos/pull/6496) *: Remove unnecessary configuration reload from `ContentPathReloader` and improve its tests.
- [#6432](https://github.com/thanos-io/thanos/pull/6432) Receive: Remove duplicated `gopkg.in/fsnotify.v1` dependency.
- [#6332](https://github.com/thanos-io/thanos/pull/6332) *: Remove unmaintained `gzip` dependency.

## [v0.31.0](https://github.com/thanos-io/thanos/tree/release-0.31) - 22.03.2023

### Added

- [#5990](https://github.com/thanos-io/thanos/pull/5990) Cache/Redis: add support for Redis Sentinel via new option `master_name`.
- [#6008](https://github.com/thanos-io/thanos/pull/6008) *: Add counter metric `gate_queries_total` to gate.
- [#5926](https://github.com/thanos-io/thanos/pull/5926) Receiver: Add experimental string interning in writer. Can be enabled with a hidden flag `--writer.intern`.
- [#5773](https://github.com/thanos-io/thanos/pull/5773) Store: Support disabling cache index header file by setting `--no-cache-index-header`. When toggled, Stores can run without needing persistent disks.
- [#5653](https://github.com/thanos-io/thanos/pull/5653) Receive: Allow setting hashing algorithm per tenant in hashrings config.
- [#6074](https://github.com/thanos-io/thanos/pull/6074) *: Add histogram metrics `thanos_store_server_series_requested` and `thanos_store_server_chunks_requested` to all Stores.
- [#6074](https://github.com/thanos-io/thanos/pull/6074) *: Allow configuring series and sample limits per `Series` request for all Stores.
- [#6104](https://github.com/thanos-io/thanos/pull/6104) Objstore: Support S3 session token.
- [#5548](https://github.com/thanos-io/thanos/pull/5548) Query: Add experimental support for load balancing across multiple Store endpoints.
- [#6148](https://github.com/thanos-io/thanos/pull/6148) Query-frontend: Add `traceID` to slow query detected log line.
- [#6153](https://github.com/thanos-io/thanos/pull/6153) Query-frontend: Add `remote_user` (from http basic auth) and `remote_addr` to slow query detected log line.
- [#6406](https://github.com/thanos-io/thanos/pull/6406) Receive: Allow tenants to be configured with unlimited active series by setting head_series_limit to 0.

### Fixed

- [#5995](https://github.com/thanos-io/thanos/pull/5995) Sidecar: Loads TLS certificate during startup.
- [#6044](https://github.com/thanos-io/thanos/pull/6044) Receive: Mark out-of-window errors as conflict when out-of-window samples ingestion is used.
- [#6050](https://github.com/thanos-io/thanos/pull/6050) Store: Re-try bucket store initial sync upon failure.
- [#6067](https://github.com/thanos-io/thanos/pull/6067) Receive: Fix panic when querying uninitialized TSDBs.
- [#6082](https://github.com/thanos-io/thanos/pull/6082) Query: Don't error when no stores are matched.
- [#6098](https://github.com/thanos-io/thanos/pull/6098) Cache/Redis: Upgrade `rueidis` to v0.0.93 to fix potential panic when the client-side caching is disabled.
- [#6103](https://github.com/thanos-io/thanos/pull/6103) Mixins(Rule): Fix expression for long rule evaluations.
- [#6121](https://github.com/thanos-io/thanos/pull/6121) Receive: Deduplicate meta-monitoring queries for [Active Series Limiting](https://thanos.io/tip/components/receive.md/#active-series-limiting-experimental).
- [#6137](https://github.com/thanos-io/thanos/pull/6137) Downsample: Repair of non-empty XOR chunks during 1h downsampling.
- [#6125](https://github.com/thanos-io/thanos/pull/6125) Query Frontend: Fix vertical shardable instant queries do not produce sorted results for `sort`, `sort_desc`, `topk` and `bottomk` functions.
- [#6203](https://github.com/thanos-io/thanos/pull/6203) Receive: Fix panic in head compaction under high query load.

### Changed

- [#6010](https://github.com/thanos-io/thanos/pull/6010) *: Upgrade Prometheus to v0.42.0.
- [#5999](https://github.com/thanos-io/thanos/pull/5999) *: Upgrade Alertmanager dependency to v0.25.0.
- [#6520](https://github.com/thanos-io/thanos/pull/6520): Switch query-frontend to use [Rueidis](https://github.com/redis/rueidis) client. Deleted `idle_timeout`, `max_conn_age`, `pool_size`, `min_idle_conns` fields as they are not used anymore.
- [#5887](https://github.com/thanos-io/thanos/pull/5887) Tracing: Make sure rate limiting sampler is the default, as was the case in version pre-0.29.0.
- [#5997](https://github.com/thanos-io/thanos/pull/5997) Rule: switch to miekgdns DNS resolver as the default one.
- [#6126](https://github.com/thanos-io/thanos/pull/6126) Build with Go 1.20
- [#6035](https://github.com/thanos-io/thanos/pull/6035) Tools (replicate): Support all types of matchers to match blocks for replication. Change matcher parameter from string slice to a single string.
- [#6131](https://github.com/thanos-io/thanos/pull/6131) Store: *breaking :warning:* Use Histograms instead of Summaries for bucket metrics.

## [v0.30.2](https://github.com/thanos-io/thanos/tree/release-0.30) - 28.01.2023

### Fixed

- [#6066](https://github.com/thanos-io/thanos/pull/6066) Tracing: fixed panic because of nil sampler
- [#6086](https://github.com/thanos-io/thanos/pull/6086) Store Gateway: Fix store-gateway deadlock due to not close BlockSeriesClient

## [v0.30.1](https://github.com/thanos-io/thanos/tree/release-0.30) - 4.01.2023

### Fixed

- [#6009](https://github.com/thanos-io/thanos/pull/6009) Query Frontend/Store: fix duplicate metrics registration in Redis client

## [v0.30.0](https://github.com/thanos-io/thanos/tree/release-0.30) - 2.01.2023

NOTE: Querier's `query.promql-engine` flag enabling new PromQL engine is now unhidden. We encourage users to use new experimental PromQL engine for efficiency reasons.

### Fixed

- [#5716](https://github.com/thanos-io/thanos/pull/5716) DNS: Fix miekgdns resolver LookupSRV to work with CNAME records.
- [#5844](https://github.com/thanos-io/thanos/pull/5844) Query Frontend: Fixes @ modifier time range when splitting queries by interval.
- [#5854](https://github.com/thanos-io/thanos/pull/5854) Query Frontend: `lookback_delta` param is now handled in query frontend.
- [#5860](https://github.com/thanos-io/thanos/pull/5860) Query: Fixed bug of not showing query warnings in Thanos UI.
- [#5856](https://github.com/thanos-io/thanos/pull/5856) Store: Fixed handling of debug logging flag.
- [#5230](https://github.com/thanos-io/thanos/pull/5230) Rule: Stateless ruler support restoring `for` state from query API servers. The query API servers should be able to access the remote write storage.
- [#5880](https://github.com/thanos-io/thanos/pull/5880) Query Frontend: Fixes some edge cases of query sharding analysis.
- [#5893](https://github.com/thanos-io/thanos/pull/5893) Cache: Fixed redis client not respecting `SetMultiBatchSize` config value.
- [#5966](https://github.com/thanos-io/thanos/pull/5966) Query: Fixed mint and maxt when selecting series for the `api/v1/series` HTTP endpoint.
- [#5948](https://github.com/thanos-io/thanos/pull/5948) Store: `chunks_fetched_duration` wrong calculation.
- [#5910](https://github.com/thanos-io/thanos/pull/5910) Receive: Fixed ketama quorum bug that was could cause success response for failed replication. This also optimize heavily receiver CPU use.

### Added

- [#5814](https://github.com/thanos-io/thanos/pull/5814) Store: Added metric `thanos_bucket_store_postings_size_bytes` that shows the distribution of how many postings (in bytes) were needed for each Series() call in Thanos Store. Useful for determining limits.
- [#5703](https://github.com/thanos-io/thanos/pull/5703) StoreAPI: Added `hash` field to series' chunks. Store gateway and receive implements that field and proxy leverage that for quicker deduplication.
- [#5801](https://github.com/thanos-io/thanos/pull/5801) Store: Added a new flag `--store.grpc.downloaded-bytes-limit` that limits the number of bytes downloaded in each Series/LabelNames/LabelValues call. Use `thanos_bucket_store_postings_size_bytes` for determining the limits.
- [#5836](https://github.com/thanos-io/thanos/pull/5836) Receive: Added hidden flag `tsdb.memory-snapshot-on-shutdown` to enable experimental TSDB feature to snapshot on shutdown. This is intended to speed up receiver restart.
- [#5839](https://github.com/thanos-io/thanos/pull/5839) Receive: Added parameter `--tsdb.out-of-order.time-window` to set time window for experimental out-of-order samples ingestion. Disabled by default (set to 0s). Please note if you enable this option and you use compactor, make sure you set the `--enable-vertical-compaction` flag, otherwise you might risk compactor halt.
- [#5889](https://github.com/thanos-io/thanos/pull/5889) Query Frontend: Added support for vertical sharding `label_replace` and `label_join` functions.
- [#5865](https://github.com/thanos-io/thanos/pull/5865) Compact: Retry on sync metas error.
- [#5819](https://github.com/thanos-io/thanos/pull/5819) Store: Added a few objectives for Store's data summaries (touched/fetched amount and sizes). They are: 50, 95, and 99 quantiles.
- [#5837](https://github.com/thanos-io/thanos/pull/5837) Store: Added streaming retrival of series from object storage.
- [#5940](https://github.com/thanos-io/thanos/pull/5940) Objstore: Support for authenticating to Swift using application credentials.
- [#5945](https://github.com/thanos-io/thanos/pull/5945) Tools: Added new `no-downsample` marker to skip blocks when downsampling via `thanos tools bucket mark --marker=no-downsample-mark.json`. This will skip downsampling for blocks with the new marker.
- [#5977](https://github.com/thanos-io/thanos/pull/5977) Tools: Added remove flag on bucket mark command to remove deletion, no-downsample or no-compact markers on the block

### Changed

- [#5785](https://github.com/thanos-io/thanos/pull/5785) Query: `thanos_store_nodes_grpc_connections` now trimms `external_labels` label name longer than 1000 character. It also allows customizations in what labels to preserve using `query.conn-metric.label` flag.
- [#5542](https://github.com/thanos-io/thanos/pull/5542) Mixin: Added query concurrency panel to Querier dashboard.
- [#5846](https://github.com/thanos-io/thanos/pull/5846) Query Frontend: vertical query sharding supports subqueries.
- [#5593](https://github.com/thanos-io/thanos/pull/5593) Cache: switch Redis client to [Rueidis](https://github.com/rueian/rueidis). Rueidis is [faster](https://github.com/rueian/rueidis#benchmark-comparison-with-go-redis-v9) and provides [client-side caching](https://redis.io/docs/manual/client-side-caching/). It is highly recommended to use it so that repeated requests for the same key would not be needed.
- [#5896](https://github.com/thanos-io/thanos/pull/5896) *: Upgrade Prometheus to v0.40.7 without implementing native histogram support. *Querying native histograms will fail with `Error executing query: invalid chunk encoding "<unknown>"` and native histograms in write requests are ignored.*
- [#5909](https://github.com/thanos-io/thanos/pull/5909) Receive: Compact tenant head after no appends have happened for 1.5 `tsdb.max-block-size`.
- [#5838](https://github.com/thanos-io/thanos/pull/5838) Mixin: Added data touched type to Store dashboard.
- [#5922](https://github.com/thanos-io/thanos/pull/5922) Compact: Retry on clean, partial marked errors when possible.

### Removed

- [#5824](https://github.com/thanos-io/thanos/pull/5824) Mixin: Remove noisy `ThanosReceiveTrafficBelowThreshold` alert.

## [v0.29.0](https://github.com/thanos-io/thanos/tree/release-0.29) - 2022.11.03

### Fixed

- [#5642](https://github.com/thanos-io/thanos/pull/5642) Receive: Log labels correctly in writer debug messages.
- [#5655](https://github.com/thanos-io/thanos/pull/5655) Receive: Fix recreating already pruned tenants.
- [#5702](https://github.com/thanos-io/thanos/pull/5702) Store: Upgrade minio-go/v7 to fix panic caused by leaked goroutines.
- [#5736](https://github.com/thanos-io/thanos/pull/5736) Compact: Fix crash in GatherNoCompactionMarkFilter.NoCompactMarkedBlocks.
- [#5763](https://github.com/thanos-io/thanos/pull/5763) Compact: Enable metadata cache.
- [#5759](https://github.com/thanos-io/thanos/pull/5759) Compact: Fix missing duration log key.
- [#5799](https://github.com/thanos-io/thanos/pull/5799) Query Frontend: Fixed sharding behaviour for vector matches. Now queries with sharding should work properly where the query looks like: `foo and without (lbl) bar`.

### Added

- [#5565](https://github.com/thanos-io/thanos/pull/5565) Receive: Allow remote write request limits to be defined per file and tenant (experimental).
* [#5654](https://github.com/thanos-io/thanos/pull/5654) Query: add `--grpc-compression` flag that controls the compression used in gRPC client. With the flag it is now possible to compress the traffic between Query and StoreAPI nodes - you get lower network usage in exchange for a bit higher CPU/RAM usage.
- [#5650](https://github.com/thanos-io/thanos/pull/5650) Query Frontend: Add sharded queries metrics. `thanos_frontend_sharding_middleware_queries_total` shows how many queries were sharded or not sharded.
- [#5658](https://github.com/thanos-io/thanos/pull/5658) Query Frontend: Introduce new optional parameters (`query-range.min-split-interval`, `query-range.max-split-interval`, `query-range.horizontal-shards`) to implement more dynamic horizontal query splitting.
- [#5721](https://github.com/thanos-io/thanos/pull/5721) Store: Add metric `thanos_bucket_store_empty_postings_total` for number of empty postings when fetching series.
- [#5723](https://github.com/thanos-io/thanos/pull/5723) Compactor: Support disable block viewer UI.
- [#5674](https://github.com/thanos-io/thanos/pull/5674) Query Frontend/Store: Add support connecting to redis using TLS.
- [#5734](https://github.com/thanos-io/thanos/pull/5734) Store: Support disable block viewer UI.
- [#5411](https://github.com/thanos-io/thanos/pull/5411) Tracing: Add OpenTelemetry Protocol exporter.
- [#5779](https://github.com/thanos-io/thanos/pull/5779) Objstore: Support specifying S3 storage class.
- [#5741](https://github.com/thanos-io/thanos/pull/5741) Query: add metrics on how much data is being selected by downstream Store APIs.
- [#5673](https://github.com/thanos-io/thanos/pull/5673) Receive: Reload tenant limit configuration on file change.
- [#5749](https://github.com/thanos-io/thanos/pull/5749) Query Frontend: Added small LRU cache to cache query analysis results.

### Changed

- [#5738](https://github.com/thanos-io/thanos/pull/5738) Global: replace `crypto/sha256` with `minio/sha256-simd` to make hash calculation faster in metadata and reloader packages.
- [#5648](https://github.com/thanos-io/thanos/pull/5648) Query Frontend: cache vertical shards in query-frontend.
- [#5753](https://github.com/thanos-io/thanos/pull/5753) Build with Go 1.19.
- [#5255](https://github.com/thanos-io/thanos/pull/5296) Query: Use k-way merging for the proxying logic. The proxying sub-system now uses much less resources (~25-80% less CPU usage, ~30-50% less RAM usage according to our benchmarks). Reduces query duration by a few percent on queries with lots of series.
- [#5690](https://github.com/thanos-io/thanos/pull/5690) Compact: update `--debug.accept-malformed-index` flag to apply to downsampling. Previously the flag only applied to compaction, and fatal errors would still occur when downsampling was attempted.
- [#5707](https://github.com/thanos-io/thanos/pull/5707) Objstore: Update objstore to latest version which includes a refactored Azure Storage Account implementation with a new SDK.
- [#5641](https://github.com/thanos-io/thanos/pull/5641) Store: Remove hardcoded labels in shard matcher.
- [#5641](https://github.com/thanos-io/thanos/pull/5641) Query: Inject unshardable le label in query analyzer.
- [#5685](https://github.com/thanos-io/thanos/pull/5685) Receive: Make active/head series limiting configuration per tenant by adding it to new limiting config.
- [#5411](https://github.com/thanos-io/thanos/pull/5411) Tracing: Change Jaeger exporter from OpenTracing to OpenTelemetry. *Options `RPC Metrics`, `Gen128Bit` and `Disabled` are now deprecated and won't have any effect when set :warning:.*
- [#5767](https://github.com/thanos-io/thanos/pull/5767) *: Upgrade Prometheus to v2.39.0.
- [#5771](https://github.com/thanos-io/thanos/pull/5771) *: Upgrade Prometheus to v2.39.1.

### Removed

## [v0.28.1](https://github.com/thanos-io/thanos/tree/release-0.28) - 2022.10.06

### Fixed

- [#5702](https://github.com/thanos-io/thanos/pull/5702) Store: Upgrade minio-go/v7 to fix panic caused by leaked goroutines.

## [v0.28.0](https://github.com/thanos-io/thanos/tree/release-0.28) - 2022.08.26

### Fixed
- [#5502](https://github.com/thanos-io/thanos/pull/5502) Receive: Handle exemplar storage errors as conflict error.
- [#5534](https://github.com/thanos-io/thanos/pull/5534) Query: Set struct return by query API alerts same as prometheus API.
- [#5554](https://github.com/thanos-io/thanos/pull/5554) Query/Receiver: Fix querying exemplars from multi-tenant receivers.
- [#5583](https://github.com/thanos-io/thanos/pull/5583) Query: Fix data race between Respond() and query/queryRange functions. Fixes [#5410](https://github.com/thanos-io/thanos/pull/5410).

### Added

- [#5573](https://github.com/thanos-io/thanos/pull/5573) Sidecar: Added `--prometheus.get_config_interval` and `--prometheus.get_config_timeout` allowing to configure parameters for getting Prometheus config.
- [#5440](https://github.com/thanos-io/thanos/pull/5440) HTTP metrics: export number of in-flight HTTP requests.
- [#5424](https://github.com/thanos-io/thanos/pull/5424) Receive: Export metrics regarding size of remote write requests.
- [#5420](https://github.com/thanos-io/thanos/pull/5420) Receive: Automatically remove stale tenants.
- [#5472](https://github.com/thanos-io/thanos/pull/5472) Receive: Add new tenant metrics to example dashboard.
- [#5475](https://github.com/thanos-io/thanos/pull/5475) Compact/Store: Added `--block-files-concurrency` allowing to configure number of go routines for downloading and uploading block files during compaction.
- [#5470](https://github.com/thanos-io/thanos/pull/5470) Receive: Expose TSDB stats as metrics for all tenants.
- [#5493](https://github.com/thanos-io/thanos/pull/5493) Compact: Added `--compact.blocks-fetch-concurrency` allowing to configure number of goroutines for downloading blocks during compactions.
- [#5480](https://github.com/thanos-io/thanos/pull/5480) Query: Expose endpoint info timeout as a hidden flag `--endpoint.info-timeout`.
- [#5527](https://github.com/thanos-io/thanos/pull/5527) Receive: Add per request limits for remote write. Added four new hidden flags `--receive.write-request-limits.max-size-bytes`, `--receive.write-request-limits.max-series`, `--receive.write-request-limits.max-samples` and `--receive.write-request-limits.max-concurrency` for limiting requests max body size, max amount of series, max amount of samples and max amount of concurrent requests.
- [#5520](https://github.com/thanos-io/thanos/pull/5520) Receive: Meta-monitoring based active series limiting (experimental). This mode is only available if Receiver is in Router or RouterIngestor mode, and config is provided. Added four new hidden flags `receive.tenant-limits.max-head-series` for the max active series for the tenant, `receive.tenant-limits.meta-monitoring-url` for the Meta-monitoring URL, `receive.tenant-limits.meta-monitoring-query` for specifying the PromQL query to execute and `receive.tenant-limits.meta-monitoring-client` for specifying HTTP client configs.
- [#5555](https://github.com/thanos-io/thanos/pull/5555) Query: Added `--query.active-query-path` flag, allowing the user to configure the directory to create an active query tracking file, `queries.active`, for different resolution.
- [#5566](https://github.com/thanos-io/thanos/pull/5566) Receive: Added experimental support to enable chunk write queue via `--tsdb.write-queue-size` flag.
- [#5575](https://github.com/thanos-io/thanos/pull/5575) Receive: Add support for gRPC compression with snappy.
- [#5508](https://github.com/thanos-io/thanos/pull/5508) Receive: Validate labels in write requests.
- [#5439](https://github.com/thanos-io/thanos/pull/5439) Mixin: Add Alert ThanosQueryOverload to Mixin.
- [#5342](https://github.com/thanos-io/thanos/pull/5342) Query/Query Frontend: Implement vertical sharding at query frontend for range queries.
- [#5561](https://github.com/thanos-io/thanos/pull/5561) Query Frontend: Support instant query vertical sharding.
- [#5453](https://github.com/thanos-io/thanos/pull/5453) Compact: Skip erroneous empty non `*AggrChunk` chunks during 1h downsampling of 5m resolution blocks.
- [#5607](https://github.com/thanos-io/thanos/pull/5607) Query: Support custom lookback delta from request in query api.

### Changed

- [#5447](https://github.com/thanos-io/thanos/pull/5447) Promclient: Ignore 405 status codes for Prometheus buildVersion requests.
- [#5451](https://github.com/thanos-io/thanos/pull/5451) Azure: Reduce memory usage by not buffering file downloads entirely in memory.
- [#5484](https://github.com/thanos-io/thanos/pull/5484) Update Prometheus deps to v2.36.2.
- [#5511](https://github.com/thanos-io/thanos/pull/5511) Update Prometheus deps to v2.37.0.
- [#5588](https://github.com/thanos-io/thanos/pull/5588) Store: Improve index header reading performance by sorting values first.
- [#5596](https://github.com/thanos-io/thanos/pull/5596) Store: Filter external labels from matchers on LabelValues/LabelNames to improve performance.

## [v0.27.0](https://github.com/thanos-io/thanos/tree/release-0.27) - 2022.07.05

### Fixed
- [#5339](https://github.com/thanos-io/thanos/pull/5339) Receive: Fix deadlock on interrupt in routerOnly mode.
- [#5357](https://github.com/thanos-io/thanos/pull/5357) Store: fix groupcache handling of slashes.
- [#5427](https://github.com/thanos-io/thanos/pull/5427) Receive: Fix Ketama hashring replication consistency.

### Added

- [#5337](https://github.com/thanos-io/thanos/pull/5337) Thanos Object Store: Add the `prefix` option to buckets.
- [#5409](https://github.com/thanos-io/thanos/pull/5409) S3: Add option to force DNS style lookup.
- [#5352](https://github.com/thanos-io/thanos/pull/5352) Cache: Add cache metrics to groupcache.
- [#5391](https://github.com/thanos-io/thanos/pull/5391) Receive: Add relabeling support.
- [#5408](https://github.com/thanos-io/thanos/pull/5408) Receive: Add support for consistent hashrings.
- [#5391](https://github.com/thanos-io/thanos/pull/5391) Receive: Implement api/v1/status/tsdb.

### Changed

- [#5410](https://github.com/thanos-io/thanos/pull/5410) Query: Close() after using query. This should reduce bumps in memory allocations.
- [#5417](https://github.com/thanos-io/thanos/pull/5417) Ruler: *Breaking if you have not set this value (`--eval-interval`) yourself and rely on that value. :warning:*. Change the default evaluation interval from 30s to 1 minute in order to be compliant with Prometheus alerting compliance specification: https://github.com/prometheus/compliance/blob/main/alert_generator/specification.md#executing-an-alerting-rule.

### Removed

- [#5426](https://github.com/thanos-io/thanos/pull/5426) Compactor: Remove an unused flag `--block-sync-concurrency`.

## [v0.26.0](https://github.com/thanos-io/thanos/tree/release-0.26) - 2022.05.05

### Fixed
- [#5281](https://github.com/thanos-io/thanos/pull/5281) Blocks: Use correct separators for filesystem paths and object storage paths respectively.
- [#5300](https://github.com/thanos-io/thanos/pull/5300) Query: Ignore cache on queries with deduplication off.
- [#5324](https://github.com/thanos-io/thanos/pull/5324) Reloader: Force trigger reload when config rollbacked.

### Added

- [#5220](https://github.com/thanos-io/thanos/pull/5220) Query Frontend: Add `--query-frontend.forward-header` flag, forward headers to downstream querier.
- [#5250](https://github.com/thanos-io/thanos/pull/5250/files) Querier: Expose Query and QueryRange APIs through GRPC.
- [#5290](https://github.com/thanos-io/thanos/pull/5290) Add support for [ppc64le](https://en.wikipedia.org/wiki/Ppc64).

### Changed

- [#4838](https://github.com/thanos-io/thanos/pull/4838) Tracing: Chanced client for Stackdriver which deprecated "type: STACKDRIVER" in tracing YAML configuration. Use `type: GOOGLE_CLOUD` instead (`STACKDRIVER` type remains for backward compatibility).
- [#5170](https://github.com/thanos-io/thanos/pull/5170) All: Upgraded the TLS version from TLS1.2 to TLS1.3.
- [#5205](https://github.com/thanos-io/thanos/pull/5205) Rule: Add ruler labels as external labels in stateless ruler mode.
- [#5206](https://github.com/thanos-io/thanos/pull/5206) Cache: Add timeout for groupcache's fetch operation.
- [#5218](https://github.com/thanos-io/thanos/pull/5218) Tools: Thanos tools bucket downsample is now running continously.
- [#5231](https://github.com/thanos-io/thanos/pull/5231) Tools: Bucket verify tool ignores blocks with deletion markers.
- [#5244](https://github.com/thanos-io/thanos/pull/5244) Query: Promote negative offset and `@` modifier to stable features as per Prometheus [#10121](https://github.com/prometheus/prometheus/pull/10121).
- [#5255](https://github.com/thanos-io/thanos/pull/5255) InfoAPI: Set store API unavailable when stores are not ready.
- [#5256](https://github.com/thanos-io/thanos/pull/5256) Update Prometheus deps v2.33.5.
- [#5271](https://github.com/thanos-io/thanos/pull/5271) DNS: Fix miekgdns resolver to work with CNAME records too.

### Removed

- [#5145](https://github.com/thanos-io/thanos/pull/5145) UI: Remove old Prometheus UI.

## [v0.25.2](https://github.com/thanos-io/thanos/releases/tag/v0.25.2) - 2022.03.24

### Fixed

- [#5202](https://github.com/thanos-io/thanos/pull/5202) Exemplars: Return empty data instead of `nil` if no data available.
- [#5204](https://github.com/thanos-io/thanos/pull/5204) Store: Fix data race in advertised label set in bucket store.
- [#5242](https://github.com/thanos-io/thanos/pull/5242) Ruler: Make ruler use the correct WAL directory.

## [v0.25.1](https://github.com/thanos-io/thanos/tree/release-0.25) - 2022.03.09

The binaries published with this release are built with Go1.17.8 to avoid [CVE-2022-24921](https://cve.mitre.org/cgi-bin/cvename.cgi?name=CVE-2022-24921).

### Fixed

- [#5226](https://github.com/thanos-io/thanos/pull/5226) Rebuild Thanos for v0.25.1 with Go 1.17.8

## [v0.25.0](https://github.com/thanos-io/thanos/tree/release-0.25) - 2022.02.23

### Added

- [#5153](https://github.com/thanos-io/thanos/pull/5153) Receive: option to extract tenant from client certificate
- [#5110](https://github.com/thanos-io/thanos/pull/5110) Block: Do not upload DebugMeta files to obj store.
- [#4963](https://github.com/thanos-io/thanos/pull/4963) Compactor, Store, Tools: Loading block metadata now only filters out duplicates within a source (or compaction group if replica labels are configured), and does so in parallel over sources.
- [#5089](https://github.com/thanos-io/thanos/pull/5089) S3: Create an empty map in the case SSE-KMS is used and no KMSEncryptionContext is passed.
- [#4970](https://github.com/thanos-io/thanos/pull/4970) Tools `tools bucket ls`: Added a new flag `exclude-delete` to exclude blocks marked for deletion.
- [#4903](https://github.com/thanos-io/thanos/pull/4903) Compactor: Added tracing support for compaction.
- [#4909](https://github.com/thanos-io/thanos/pull/4909) Compactor: Add flag --max-time / --min-time to filter blocks that are ready to be compacted.
- [#4942](https://github.com/thanos-io/thanos/pull/4942) Tracing: add `traceid_128bit` support for jaeger.
- [#4917](https://github.com/thanos-io/thanos/pull/4917) Query: add initial query pushdown for a subset of aggregations. Can be enabled with `--enable-feature=query-pushdown` on Thanos Query.
- [#4888](https://github.com/thanos-io/thanos/pull/4888) Cache: Support redis cache backend.
- [#4946](https://github.com/thanos-io/thanos/pull/4946) Store: Support tls_config configuration for the s3 minio client.
- [#4974](https://github.com/thanos-io/thanos/pull/4974) Store: Support tls_config configuration for connecting with Azure storage.
- [#4999](https://github.com/thanos-io/thanos/pull/4999) COS: Support `endpoint` configuration for vpc internal endpoint.
- [#5059](https://github.com/thanos-io/thanos/pull/5059) Compactor: Adding minimum retention flag validation for downsampling retention.
- [#4667](https://github.com/thanos-io/thanos/pull/4667) S3: Add a pure AWS-SDK auth for S3 storage.
- [#5111](https://github.com/thanos-io/thanos/pull/5111) Query: Add matcher support to Rules endpoint.
- [#5117](https://github.com/thanos-io/thanos/pull/5117) Bucket replicate: Added flag `--ignore-marked-for-deletion` to avoid replication of blocks with the deletion mark.
- [#5148](https://github.com/thanos-io/thanos/pull/5148) Receive: Add tenant tag for tracing spans.
- [#4927](https://github.com/thanos-io/thanos/pull/4927) Rule: Added ability to specify multiple remote write targets.
- [#4818](https://github.com/thanos-io/thanos/pull/4818) Store: Add Groupcache as a cache backend.

### Changed

- [#5144](https://github.com/thanos-io/thanos/pull/5144) UI: Improve graph color.
- [#5119](https://github.com/thanos-io/thanos/pull/5119) UI: Optimize Target, Alert and Service Discovery page and on each of them add a search bar.
- [#4885](https://github.com/thanos-io/thanos/pull/4885) Store: Make `queryStats` log with human-readable format.

### Fixed

- [#5102](https://github.com/thanos-io/thanos/pull/5102) UI: Filter block rows in bucket UI according to searched block ID.
- [#5051](https://github.com/thanos-io/thanos/pull/5051) Prober: Decrease 'changing probe status' log spamming.
- [#4918](https://github.com/thanos-io/thanos/pull/4918) Tracing: Fixing force tracing with Jaeger.
- [#4879](https://github.com/thanos-io/thanos/pull/4879) Bucket verify: Fixed bug causing wrong number of blocks to be checked.
- [#4908](https://github.com/thanos-io/thanos/pull/4908) UI: Show 'minus' icon and add tooltip when store min / max time is not available.
- [#4883](https://github.com/thanos-io/thanos/pull/4883) Mixin: adhere to RFC 1123 compatible component naming.
- [#5114](https://github.com/thanos-io/thanos/pull/5114) Tools `thanos bucket inspect`: Fix time formatting.
- [#5139](https://github.com/thanos-io/thanos/pull/5139) COS: Support multi-part upload, fix upload issue when index size is larger than 5GB.
- [#5014](https://github.com/thanos-io/thanos/pull/5014) Query: Set default times for `query_exemplars` API.
- [#5103](https://github.com/thanos-io/thanos/pull/5013) Store: Fix race condition in filesystem client's `Delete()`.

## [v0.24.0](https://github.com/thanos-io/thanos/tree/release-0.24) - 2021.12.22

### Added

- [#4977](https://github.com/thanos-io/thanos/pull/4977) Build: Upgrade to `bingo v0.5.2` and implements `gotesplit` to allow for parallelism in our GitHub e2e tests.
- [#4228](https://github.com/thanos-io/thanos/pull/4228) Tools `thanos bucket inspect`: Add flag `--output` to provide output method (table,csv,tsv).
- [#4282](https://github.com/thanos-io/thanos/pull/4282) Query: *breaking :warning:* Add `--endpoint` flag to the querier. The `--store` flag will eventually be replaced.
- [#4636](https://github.com/thanos-io/thanos/pull/4636) Azure: Support authentication using user-assigned managed identity
- [#4680](https://github.com/thanos-io/thanos/pull/4680) Query: Add `exemplar.partial-response` flag to control partial response.
- [#4679](https://github.com/thanos-io/thanos/pull/4679) Query: Add `enable-feature` flag to enable negative offsets and `@` modifier, similar to Prometheus.
- [#4696](https://github.com/thanos-io/thanos/pull/4696) Query: Add cache name to tracing spans.
- [#4710](https://github.com/thanos-io/thanos/pull/4710) Store: Add metric to capture timestamp of the last loaded block.
- [#4736](https://github.com/thanos-io/thanos/pull/4736) S3: Add capability to use custom AWS STS Endpoint.
- [#4764](https://github.com/thanos-io/thanos/pull/4764) Compactor: add `block-viewer.global.sync-block-timeout` flag to set the timeout of synchronization block metas.
- [#4801](https://github.com/thanos-io/thanos/pull/4801) Compactor: added Prometheus metrics for tracking the progress of compaction and downsampling.
- [#4444](https://github.com/thanos-io/thanos/pull/4444) UI: add mark deletion and no compaction to the Block UI.
- [#4576](https://github.com/thanos-io/thanos/pull/4576) UI: add filter compaction level to the Block UI.
- [#4731](https://github.com/thanos-io/thanos/pull/4731) Rule: add stateless mode to ruler according to https://thanos.io/tip/proposals-done/202005-scalable-rule-storage.md/. Continue https://github.com/thanos-io/thanos/pull/4250.
- [#4612](https://github.com/thanos-io/thanos/pull/4612) Sidecar: add `--prometheus.http-client` and `--prometheus.http-client-file` flag for sidecar to connect Prometheus with basic auth or TLS.
- [#4847](https://github.com/thanos-io/thanos/pull/4847) Query: add `--alert.query-url` which is used in the user interface for rules/alerts pages. By default the HTTP listen address is used for this URL.
- [#4856](https://github.com/thanos-io/thanos/pull/4856) Mixin: Add Query Frontend Grafana dashboard.
- [#4848](https://github.com/thanos-io/thanos/pull/4848) Compactor: added Prometheus metric for tracking the progress of retention.
- [#4874](https://github.com/thanos-io/thanos/pull/4874) Query: Add `--endpoint-strict` flag to statically configure Thanos API server endpoints. It is similar to `--store-strict` but supports passing any Thanos gRPC APIs: StoreAPI, MetadataAPI, RulesAPI, TargetsAPI and ExemplarsAPI.
- [#4868](https://github.com/thanos-io/thanos/pull/4868) Rule: Support ruleGroup limit introduced by Prometheus v2.31.0.
- [#4897](https://github.com/thanos-io/thanos/pull/4897) Query: Add validation for querier address flags.

### Fixed

- [#4508](https://github.com/thanos-io/thanos/pull/4508) Sidecar, Mixin: Rename `ThanosSidecarUnhealthy` to `ThanosSidecarNoConnectionToStartedPrometheus`; Remove `ThanosSidecarPrometheusDown` alert; Remove unused `thanos_sidecar_last_heartbeat_success_time_seconds` metrics.
- [#4663](https://github.com/thanos-io/thanos/pull/4663) Fetcher: Fix discovered data races.
- [#4754](https://github.com/thanos-io/thanos/pull/4754) Query: Fix possible panic on stores endpoint.
- [#4753](https://github.com/thanos-io/thanos/pull/4753) Store: validate block sync concurrency parameter.
- [#4779](https://github.com/thanos-io/thanos/pull/4779) Examples: Fix the interactive test for MacOS users.
- [#4792](https://github.com/thanos-io/thanos/pull/4792) Store: Fix data race in BucketedBytes pool.
- [#4769](https://github.com/thanos-io/thanos/pull/4769) Query Frontend: Add "X-Request-ID" field and other fields to start call log.
- [#4709](https://github.com/thanos-io/thanos/pull/4709) Store: Fix panic when the application is stopped.
- [#4777](https://github.com/thanos-io/thanos/pull/4777) Query: Fix data race in exemplars server.
- [#4811](https://github.com/thanos-io/thanos/pull/4811) Query: Fix data race in metadata, rules, and targets servers.
- [#4795](https://github.com/thanos-io/thanos/pull/4795) Query: Fix deadlock in endpointset.
- [#4928](https://github.com/thanos-io/thanos/pull/4928) Azure: Only create an http client once, to conserve memory.
- [#4962](https://github.com/thanos-io/thanos/pull/4962) Compact/downsample: fix deadlock if error occurs with some backlog of blocks; fixes [this pull request](https://github.com/thanos-io/thanos/pull/4430). Affected versions are 0.22.0 - 0.23.1.

### Changed

- [#4864](https://github.com/thanos-io/thanos/pull/4864) UI: Remove the old PromQL editor.
- [#4708](https://github.com/thanos-io/thanos/pull/4708) Receive: Remove gRPC message size limit, which fixes errors commonly seen when receivers forward messages within a hashring.

## [v0.23.2](https://github.com/thanos-io/thanos/tree/release-0.23) - 2021.12.22

### Fixed

- [#4795](https://github.com/thanos-io/thanos/pull/4795) Query: Fix deadlock in endpointset.
- [#4962](https://github.com/thanos-io/thanos/pull/4962) Compact/downsample: fix deadlock if error occurs with some backlog of blocks; fixes [this pull request](https://github.com/thanos-io/thanos/pull/4430). Affected versions are 0.22.0 - 0.23.1.
- [#4939](https://github.com/thanos-io/thanos/pull/4939) Sidecar: set Sidecar to NOT READY when it cannot establish a connection with Prometheus
- [#4864](https://github.com/thanos-io/thanos/pull/4864) UI: Remove the old PromQL editor

## [v0.23.1](https://github.com/thanos-io/thanos/tree/release-0.23) - 2021.10.1

- [#4714](https://github.com/thanos-io/thanos/pull/4714) EndpointSet: Do not use unimplemented yet new InfoAPI to obtain metadata (avoids unnecessary HTTP roundtrip, instrumentation/alerts spam and logs).

## [v0.23.2](https://github.com/thanos-io/thanos/tree/release-0.23) - 2021.12.22

### Fixed

- [#4795](https://github.com/thanos-io/thanos/pull/4795) Query: Fix deadlock in endpointset.
- [#4962](https://github.com/thanos-io/thanos/pull/4962) Compact/downsample: fix deadlock if error occurs with some backlog of blocks; fixes [this pull request](https://github.com/thanos-io/thanos/pull/4430). Affected versions are 0.22.0 - 0.23.1.

## [v0.23.1](https://github.com/thanos-io/thanos/tree/release-0.23) - 2021.10.1

### Fixed

- [#4714](https://github.com/thanos-io/thanos/pull/4714) Endpointset: Do not use info client to obtain metadata.

## [v0.23.0](https://github.com/thanos-io/thanos/tree/release-0.23) - 2021.09.23

### Added

- [#4453](https://github.com/thanos-io/thanos/pull/4453) Tools `thanos bucket web`: Add flag `--selector.relabel-config-file` / `--selector.relabel-config` / `--max-time` / `--min-time` to filter served blocks.
- [#4482](https://github.com/thanos-io/thanos/pull/4482) Store: Add `http_config` option for COS object store client.
- [#4487](https://github.com/thanos-io/thanos/pull/4487) Query/Store: Add memcached auto discovery support for all caching clients.
- [#4444](https://github.com/thanos-io/thanos/pull/4444) UI: Add search to the Block UI.
- [#4509](https://github.com/thanos-io/thanos/pull/4509) Logging: Add `duration_ms` in int64 to the logs for easier log filtering.
- [#4462](https://github.com/thanos-io/thanos/pull/4462) UI: Highlighting blocks overlap in the Block UI.
- [#4469](https://github.com/thanos-io/thanos/pull/4469) Compact: Add flag `compact.skip-block-with-out-of-order-chunks` to skip blocks with out-of-order chunks during compaction instead of halting.
- [#4506](https://github.com/thanos-io/thanos/pull/4506) Store: Add `Baidu BOS` object storage, see [documents](docs/storage.md#baidu-bos) for further information.
- [#4552](https://github.com/thanos-io/thanos/pull/4552) Compact: Add `thanos_compact_downsample_duration_seconds` histogram metric.
- [#4594](https://github.com/thanos-io/thanos/pull/4594) Reloader: Expose metrics in config reloader to give info on the last operation.
- [#4619](https://github.com/thanos-io/thanos/pull/4619) Tracing: Added consistent tags to Series call from Querier about number important series statistics: `processed.series`, `processed.samples`, `processed.samples` and `processed.bytes`. This will give admin idea of how much data each component processes per query.
- [#4623](https://github.com/thanos-io/thanos/pull/4623) Query-frontend: Make HTTP downstream tripper (client) configurable via parameters `--query-range.downstream-tripper-config` and `--query-range.downstream-tripper-config-file`. If your downstream URL is localhost or 127.0.0.1 then it is strongly recommended to bump `max_idle_conns_per_host` to at least 100 so that `query-frontend` could properly use HTTP keep-alive connections and thus reduce the latency of `query-frontend` by about 20%.

### Fixed

- [#4468](https://github.com/thanos-io/thanos/pull/4468) Rule: Fix temporary rule filename composition issue.
- [#4476](https://github.com/thanos-io/thanos/pull/4476) UI: Fix incorrect html escape sequence used for '>' symbol.
- [#4532](https://github.com/thanos-io/thanos/pull/4532) Mixin: Fix "all jobs" selector in thanos mixin dashboards.
- [#4607](https://github.com/thanos-io/thanos/pull/4607) Azure: Fix Azure MSI Rate Limit.

### Changed

- [#4519](https://github.com/thanos-io/thanos/pull/4519) Query: Switch to miekgdns DNS resolver as the default one.
- [#4586](https://github.com/thanos-io/thanos/pull/4586) Update Prometheus/Cortex dependencies and implement LabelNames() pushdown as a result; provides massive speed-up for the labels API in Thanos Query.
- [#4421](https://github.com/thanos-io/thanos/pull/4421) *breaking :warning:*: `--store` (in the future, to be renamed to `--endpoints`) now supports passing any APIs from Thanos gRPC APIs: StoreAPI, MetadataAPI, RulesAPI, TargetsAPI and ExemplarsAPI (in oppose in the past you have to put it in hidden `--targets`, `--rules` etc flags). `--store` will now automatically detect what APIs server exposes.
- [#4669](https://github.com/thanos-io/thanos/pull/4669) Moved Prometheus dependency to v2.30.

## [v0.22.0](https://github.com/thanos-io/thanos/tree/release-0.22) - 2021.07.22

### Added

- [#4394](https://github.com/thanos-io/thanos/pull/4394) Add error logs to receiver when write request rejected with invalid replica
- [#4403](https://github.com/thanos-io/thanos/pull/4403) UI: Add sorting and filtering to flags page
- [#4299](https://github.com/thanos-io/thanos/pull/4299) Tracing: Add tracing to exemplar APIs.
- [#4327](https://github.com/thanos-io/thanos/pull/4327) Add environment variable substitution to all YAML configuration flags.
- [#4239](https://github.com/thanos-io/thanos/pull/4239) Add penalty based deduplication mode for compactor.
- [#4292](https://github.com/thanos-io/thanos/pull/4292) Receive: Enable exemplars ingestion and querying.
- [#4392](https://github.com/thanos-io/thanos/pull/4392) Tools: Added `--delete-blocks` to bucket rewrite tool to mark the original blocks for deletion after rewriting is done.
- [#3970](https://github.com/thanos-io/thanos/pull/3970) Azure: Adds more configuration options for Azure blob storage. This allows for pipeline and reader specific configuration. Implements HTTP transport configuration options. These options allows for more fine-grained control on timeouts and retries. Implements MSI authentication as second method of authentication via a service principal token.
- [#4406](https://github.com/thanos-io/thanos/pull/4406) Tools: Add retention command for applying retention policy on the bucket.
- [#4430](https://github.com/thanos-io/thanos/pull/4430) Compact: Add flag `downsample.concurrency` to specify the concurrency of downsampling blocks.

### Fixed

- [#4384](https://github.com/thanos-io/thanos/pull/4384) Fix the experimental PromQL editor when used on multiple line.
- [#4342](https://github.com/thanos-io/thanos/pull/4342) ThanosSidecarUnhealthy doesn't fire if the sidecar is never healthy
- [#4388](https://github.com/thanos-io/thanos/pull/4388) Receive: fix bug in forwarding remote-write requests within the hashring via gRPC when TLS is enabled on the HTTP server but not on the gRPC server.
- [#4442](https://github.com/thanos-io/thanos/pull/4442) Ruler: fix SIGHUP reload signal not working.

### Changed

- [#4354](https://github.com/thanos-io/thanos/pull/4354) Receive: use the S2 library for decoding Snappy data; saves about 5-7% of CPU time in the Receive component when handling incoming remote write requests
- [#4369](https://github.com/thanos-io/thanos/pull/4354) Build: do not upgrade apline version

## [v0.21.1](https://github.com/thanos-io/thanos/releases/tag/v0.21.1) - 2021.06.04

### Fixed

- [#4308](https://github.com/thanos-io/thanos/pull/4308) Sidecar: reloader: fix output config file permission

## [v0.21.0](https://github.com/thanos-io/thanos/releases/tag/v0.21.0) - 2021.06.03

### Added

- [#4117](https://github.com/thanos-io/thanos/pull/4117) Mixin: new alert ThanosReceiveTrafficBelowThreshold to flag if the ingestion average of the last hour dips below 50% of the ingestion average for the last 12 hours.
- [#4107](https://github.com/thanos-io/thanos/pull/4107) Store: `LabelNames` and `LabelValues` now support label matchers.
- [#3940](https://github.com/thanos-io/thanos/pull/3940) Sidecar: Added matchers support to `LabelValues`
- [#4171](https://github.com/thanos-io/thanos/pull/4171) Docker: Busybox image updated to latest (1.33.1)
- [#4175](https://github.com/thanos-io/thanos/pull/4175) Added Tag Configuration Support Lightstep Tracing
- [#4176](https://github.com/thanos-io/thanos/pull/4176) Query API: Adds optional `Stats param` to return stats for query APIs
- [#4125](https://github.com/thanos-io/thanos/pull/4125) Rule: Add `--alert.relabel-config` / `--alert.relabel-config-file` allowing to specify alert relabel configurations like [Prometheus](https://prometheus.io/docs/prometheus/latest/configuration/configuration/#relabel_config)
- [#4211](https://github.com/thanos-io/thanos/pull/4211) Add TLS and basic authentication to Thanos APIs
- [#4249](https://github.com/thanos-io/thanos/pull/4249) UI: add dark theme
- [#3707](https://github.com/thanos-io/thanos/pull/3707) Tools: Added `--rewrite.to-relabel-config` to bucket rewrite tool to support series relabel from given blocks.

### Fixed

- [#4105](https://github.com/thanos-io/thanos/pull/4105) Tools: Add glob support for filepath in tools command

### Changed

- [#4223](https://github.com/thanos-io/thanos/pull/4223) Query: federated exemplars API only add replica labels to series labels, not to exemplar labels.

## [v0.20.2](https://github.com/thanos-io/thanos/releases/tag/v0.20.2) - 2021.05.20

### Fixed

- [#4208](https://github.com/thanos-io/thanos/pull/4208) UI: Fix infinite redirection loop on root (/).

## [v0.20.1](https://github.com/thanos-io/thanos/releases/tag/v0.20.1) - 2021.04.30

### Fixed

- [#4123](https://github.com/thanos-io/thanos/pull/4123) Query: match external labels for exemplars API.

### Changed

-

### Removed

-

## [v0.20.0](https://github.com/thanos-io/thanos/releases/tag/v0.20.0) - 2021.04.28

### Added

- [#4029](https://github.com/thanos-io/thanos/pull/4029) Mixin: Remove dependency on the rule dashboard when generating the compact dashboard
- [#4019](https://github.com/thanos-io/thanos/pull/4019) Query: Adds query range histogram.
- [#3846](https://github.com/thanos-io/thanos/pull/3846) Query: Added federated exemplars API support.
- [#3350](https://github.com/thanos-io/thanos/pull/3350) Query/Sidecar: Added targets API support. You can now configure you Querier to fetch Prometheus targets from leaf Prometheus-es!
- [#3977](https://github.com/thanos-io/thanos/pull/3977) Expose exemplars for `http_request_duration_seconds` histogram if tracing is enabled.
- [#3903](https://github.com/thanos-io/thanos/pull/3903) Store: Returning custom grpc code when reaching series/chunk limits.
- [#3919](https://github.com/thanos-io/thanos/pull/3919) Allow to disable automatically setting CORS headers using `--web.disable-cors` flag in each component that exposes an API.
- [#3840](https://github.com/thanos-io/thanos/pull/3840) Tools: Added a flag to support rewrite Prometheus TSDB blocks.
- [#3920](https://github.com/thanos-io/thanos/pull/3920) Query Frontend: Support `max_item_size` in Query frontend Memcached cache.
- [#4078](https://github.com/thanos-io/thanos/pull/4078) receive: Improved efficiency of multitsdb appends, upgraded Prometheus deps.

### Fixed

- [#3204](https://github.com/thanos-io/thanos/pull/3204) Mixin: Use sidecar's metric timestamp for healthcheck.
- [#3922](https://github.com/thanos-io/thanos/pull/3922) \*: Fix panic in http logging middleware.
- [#3960](https://github.com/thanos-io/thanos/pull/3960) Ruler: Fix deduplication of equal alerts with different labels.
- [#3937](https://github.com/thanos-io/thanos/pull/3937) Store: Fix race condition in chunk pool.
- [#4017](https://github.com/thanos-io/thanos/pull/4017) Query Frontend: fix downsampling iterator returning duplicate samples.
- [#4041](https://github.com/thanos-io/thanos/pull/4041) Logging: fix the HTTP logger.

### Changed

- [#3929](https://github.com/thanos-io/thanos/pull/3929) Store: Adds the name of the instantiated memcached client to log info.
- [#3827](https://github.com/thanos-io/thanos/pull/3827) Upgrade Go version to 1.16
- [#3948](https://github.com/thanos-io/thanos/pull/3948) Receiver: Adjust `http_request_duration_seconds` buckets for low latency requests.
- [#3856](https://github.com/thanos-io/thanos/pull/3856) Mixin: *breaking :warning:* Introduce flexible multi-cluster/namespace mode for alerts and dashboards. Removes jobPrefix config option. Removes `namespace` by default.
- [#3937](https://github.com/thanos-io/thanos/pull/3937) Store: Reduce memory usage for range queries.
- [#4045](https://github.com/thanos-io/thanos/pull/4045) UI: Enable Targets page in Querier UI.
- [#4062](https://github.com/thanos-io/thanos/pull/4062) Flags: Sort flags alphabetically.
- [#4081](https://github.com/thanos-io/thanos/pull/4081) UI: Make the ReactUI the default one.
- [#4085](https://github.com/thanos-io/thanos/pull/4085) Receive: Improved Performance for err path.
- [#4094](https://github.com/thanos-io/thanos/pull/4094) \*: Upgrade Prometheus & Alertmanager.

## [v0.19.0](https://github.com/thanos-io/thanos/releases/tag/v0.19.0) - 2021.03.31

- [#3700](https://github.com/thanos-io/thanos/pull/3700) Compact/Web: Make old bucket viewer UI work with vanilla Prometheus blocks.
- [#3657](https://github.com/thanos-io/thanos/pull/3657) \*: It's now possible to configure HTTP transport options for S3 client.
- [#3752](https://github.com/thanos-io/thanos/pull/3752) Compact/Store: Added `--block-meta-fetch-concurrency` allowing to configure number of go routines for block metadata synchronization.
- [#3723](https://github.com/thanos-io/thanos/pull/3723) Query Frontend: Added `--query-range.request-downsampled` flag enabling additional queries for downsampled data in case of empty or incomplete response to range request.
- [#3579](https://github.com/thanos-io/thanos/pull/3579) Cache: Added inmemory cache for caching bucket.
- [#3792](https://github.com/thanos-io/thanos/pull/3792) Receiver: Added `--tsdb.allow-overlapping-blocks` flag to allow overlapping tsdb blocks and enable vertical compaction.
- [#3740](https://github.com/thanos-io/thanos/pull/3740) Query: Added `--query.default-step` flag to set default step. Useful when your tenant scrape interval is stable and far from default UI's 1s.
- [#3686](https://github.com/thanos-io/thanos/pull/3686) Query/Sidecar: Added metric metadata API support. You can now configure you Querier to fetch Prometheus metrics metadata from leaf Prometheus-es!
- [#3031](https://github.com/thanos-io/thanos/pull/3031) Compact/Sidecar/Receive/Rule: Added `--hash-func`. If some function has been specified, writers calculate hashes using that function of each file in a block before uploading them. If those hashes exist in the `meta.json` file then Compact does not download the files if they already exist on disk and with the same hash. This also means that the data directory passed to Thanos Compact is only *cleared once at boot* or *if everything succeeds*. So, if you, for example, use persistent volumes on k8s and your Thanos Compact crashes or fails to make an iteration properly then the last downloaded files are not wiped from the disk. The directories that were created the last time are only wiped again after a successful iteration or if the previously picked up blocks have disappeared.

### Fixed

- [#3705](https://github.com/thanos-io/thanos/pull/3705) Store: Fix race condition leading to failing queries or possibly incorrect query results.
- [#3661](https://github.com/thanos-io/thanos/pull/3661) Compact: Deletion-mark.json is deleted as the last one, which could in theory lead to potential store gateway load or query error for such in-deletion block.
- [#3760](https://github.com/thanos-io/thanos/pull/3760) Store: Fix panic caused by a race condition happening on concurrent index-header reader usage and unload, when `--store.enable-index-header-lazy-reader` is enabled.
- [#3759](https://github.com/thanos-io/thanos/pull/3759) Store: Fix panic caused by a race condition happening on concurrent index-header lazy load and unload, when `--store.enable-index-header-lazy-reader` is enabled.
- [#3773](https://github.com/thanos-io/thanos/pull/3773) Compact: Fixed compaction planner size check, making sure we don't create too large blocks.
- [#3814](https://github.com/thanos-io/thanos/pull/3814) Store: Decreased memory utilisation while fetching block's chunks.
- [#3815](https://github.com/thanos-io/thanos/pull/3815) Receive: Improve handling of empty time series from clients
- [#3795](https://github.com/thanos-io/thanos/pull/3795) s3: A truncated "get object" response is reported as error.
- [#3899](https://github.com/thanos-io/thanos/pull/3899) Receive: Correct the inference of client gRPC configuration.
- [#3943](https://github.com/thanos-io/thanos/pull/3943) Receive: Fixed memory regression introduced in v0.17.0.
- [#3960](https://github.com/thanos-io/thanos/pull/3960) Query: Fixed deduplication of equal alerts with different labels.

### Changed

- [#3804](https://github.com/thanos-io/thanos/pull/3804) Ruler, Receive, Querier: Updated Prometheus dependency. TSDB characteristics might have changed.

## [v0.18.0](https://github.com/thanos-io/thanos/releases/tag/v0.18.0) - 2021.01.27

### Added

- [#3380](https://github.com/thanos-io/thanos/pull/3380) Mixin: Add block deletion panels for compactor dashboards.
- [#3568](https://github.com/thanos-io/thanos/pull/3568) Store: Optimized inject label stage of index lookup.
- [#3566](https://github.com/thanos-io/thanos/pull/3566) StoreAPI: Support label matchers in labels API.
- [#3531](https://github.com/thanos-io/thanos/pull/3531) Store: Optimized common cases for time selecting smaller amount of series by avoiding looking up symbols.
- [#3469](https://github.com/thanos-io/thanos/pull/3469) StoreAPI: Added `hints` field to `LabelNamesRequest` and `LabelValuesRequest`. Hints are an opaque data structure that can be used to carry additional information from the store and its content is implementation-specific.
- [#3421](https://github.com/thanos-io/thanos/pull/3421) Tools: Added `thanos tools bucket rewrite` command allowing to delete series from given block.
- [#3509](https://github.com/thanos-io/thanos/pull/3509) Store: Added a CLI flag to limit the number of series that are touched.
- [#3444](https://github.com/thanos-io/thanos/pull/3444) Query Frontend: Make POST request to downstream URL for labels and series API endpoints.
- [#3388](https://github.com/thanos-io/thanos/pull/3388) Tools: Bucket replicator now can specify block IDs to copy.
- [#3385](https://github.com/thanos-io/thanos/pull/3385) Tools: Bucket prints extra statistics for block index with debug log-level.
- [#3121](https://github.com/thanos-io/thanos/pull/3121) Receive: Added `--receive.hashrings` alternative to `receive.hashrings-file` flag (lower priority). The flag expects the literal hashring configuration in JSON format.

### Fixed

- [#3567](https://github.com/thanos-io/thanos/pull/3567) Mixin: Reintroduce `thanos_objstore_bucket_operation_failures_total` alert.
- [#3527](https://github.com/thanos-io/thanos/pull/3527) Query Frontend: Fix query_range behavior when start/end times are the same
- [#3560](https://github.com/thanos-io/thanos/pull/3560) Query Frontend: Allow separate label cache
- [#3672](https://github.com/thanos-io/thanos/pull/3672) Rule: Prevent crashing due to `no such host error` when using `dnssrv+` or `dnssrvnoa+`.
- [#3461](https://github.com/thanos-io/thanos/pull/3461) Compact, Shipper, Store: Fixed panic when no external labels are set in block metadata.

### Changed

- [#3496](https://github.com/thanos-io/thanos/pull/3496) S3: Respect SignatureV2 flag for all credential providers.
- [#2732](https://github.com/thanos-io/thanos/pull/2732) Swift: Switched to a new library [ncw/swift](https://github.com/ncw/swift) providing large objects support. By default, segments will be uploaded to the same container directory `segments/` if the file is bigger than `1GB`. To change the defaults see [the docs](docs/storage.md#openstack-swift).
- [#3626](https://github.com/thanos-io/thanos/pull/3626) Shipper: Failed upload of `meta.json` file doesn't cause block cleanup anymore. This has a potential to generate corrupted blocks under specific conditions. Partial block is left in bucket for later cleanup.

## [v0.17.2](https://github.com/thanos-io/thanos/releases/tag/v0.17.2) - 2020.12.07

### Fixed

- [#3532](https://github.com/thanos-io/thanos/pull/3532) compact: do not cleanup blocks on boot. Reverts the behavior change introduced in [#3115](https://github.com/thanos-io/thanos/pull/3115) as in some very bad cases the boot of Thanos Compact took a very long time since there were a lot of blocks-to-be-cleaned.
- [#3520](https://github.com/thanos-io/thanos/pull/3520) Fix index out of bound bug when comparing ZLabelSets.

## [v0.17.1](https://github.com/thanos-io/thanos/releases/tag/v0.17.1) - 2020.11.24

### Fixed

- [#3480](https://github.com/thanos-io/thanos/pull/3480) Query Frontend: Fixed regression.
- [#3734](https://github.com/thanos-io/thanos/pull/3734) pkg/rules/proxy: fix hotlooping when receiving client errors

### Changed

- [#3498](https://github.com/thanos-io/thanos/pull/3498) Enabled debug.SetPanicOnFault(true) which allow us to recover on queries causing SEG FAULTs (e.g unmmaped memory access).

## [v0.17.0](https://github.com/thanos-io/thanos/releases/tag/v0.17.0) - 2020.11.18

### Added

- [#3259](https://github.com/thanos-io/thanos/pull/3259) Thanos BlockViewer: Added a button in the blockviewer that allows users to download the metadata of a block.
- [#3261](https://github.com/thanos-io/thanos/pull/3261) Thanos Store: Use segment files specified in meta.json file, if present. If not present, Store does the LIST operation as before.
- [#3276](https://github.com/thanos-io/thanos/pull/3276) Query Frontend: Support query splitting and retry for label names, label values and series requests.
- [#3315](https://github.com/thanos-io/thanos/pull/3315) Query Frontend: Support results caching for label names, label values and series requests.
- [#3346](https://github.com/thanos-io/thanos/pull/3346) Ruler UI: Fix a bug preventing the /rules endpoint from loading.
- [#3115](https://github.com/thanos-io/thanos/pull/3115) compact: now deletes partially uploaded and blocks with deletion marks concurrently. It does that at the beginning and then every `--compact.cleanup-interval` time period. By default it is 5 minutes.
- [#3312](https://github.com/thanos-io/thanos/pull/3312) s3: add list_objects_version config option for compatibility.
- [#3356](https://github.com/thanos-io/thanos/pull/3356) Query Frontend: Add a flag to disable step alignment middleware for query range.
- [#3378](https://github.com/thanos-io/thanos/pull/3378) Ruler: added the ability to send queries via the HTTP method POST. Helps when alerting/recording rules are extra long because it encodes the actual parameters inside of the body instead of the URI. Thanos Ruler now uses POST by default unless `--query.http-method` is set `GET`.
- [#3381](https://github.com/thanos-io/thanos/pull/3381) Querier UI: Add ability to enable or disable metric autocomplete functionality.
- [#2979](https://github.com/thanos-io/thanos/pull/2979) Replicator: Add the ability to replicate blocks within a time frame by passing --min-time and --max-time
- [#3398](https://github.com/thanos-io/thanos/pull/3398) Query Frontend: Add default config for query frontend memcached config.
- [#3277](https://github.com/thanos-io/thanos/pull/3277) Thanos Query: Introduce dynamic lookback interval. This allows queries with large step to make use of downsampled data.
- [#3409](https://github.com/thanos-io/thanos/pull/3409) Compactor: Added support for no-compact-mark.json which excludes the block from compaction.
- [#3245](https://github.com/thanos-io/thanos/pull/3245) Query Frontend: Add `query-frontend.org-id-header` flag to specify HTTP header(s) to populate slow query log (e.g. X-Grafana-User).
- [#3431](https://github.com/thanos-io/thanos/pull/3431) Store: Added experimental support to lazy load index-headers at query time. When enabled via `--store.enable-index-header-lazy-reader` flag, the store-gateway will load into memory an index-header only once it's required at query time. Index-header will be automatically released after `--store.index-header-lazy-reader-idle-timeout` of inactivity.
  - This, generally, reduces baseline memory usage of store when inactive, as well as a total number of mapped files (which is limited to 64k in some systems.
- [#3437](https://github.com/thanos-io/thanos/pull/3437) StoreAPI: Added `hints` field to `LabelNamesResponse` and `LabelValuesResponse`. Hints in an opaque data structure that can be used to carry additional information from the store and its content is implementation specific.
  - This, generally, reduces baseline memory usage of store when inactive, as well as a total number of mapped files (which is limited to 64k in some systems.
- [#3415](https://github.com/thanos-io/thanos/pull/3415) Tools: Added `thanos tools bucket mark` command that allows to mark given block for deletion or for no-compact

### Fixed

- [#3257](https://github.com/thanos-io/thanos/pull/3257) Ruler: Prevent Ruler from crashing when using default DNS to lookup hosts that results in "No such hosts" errors.
- [#3331](https://github.com/thanos-io/thanos/pull/3331) Disable Azure blob exception logging
- [#3341](https://github.com/thanos-io/thanos/pull/3341) Disable Azure blob syslog exception logging
- [#3414](https://github.com/thanos-io/thanos/pull/3414) Set CORS for Query Frontend
- [#3437](https://github.com/thanos-io/thanos/pull/3437) Add external labels to Labels APIs.

### Changed

- [#3452](https://github.com/thanos-io/thanos/pull/3452) Store: Index cache posting compression is now enabled by default. Removed `experimental.enable-index-cache-postings-compression` flag.
- [#3410](https://github.com/thanos-io/thanos/pull/3410) Compactor: Changed metric `thanos_compactor_blocks_marked_for_deletion_total` to `thanos_compactor_blocks_marked_total` with `marker` label. Compactor will now automatically disable compaction for blocks with large index that would output blocks after compaction larger than specified value (by default: 64GB). This automatically handles the Promethus [format limit](https://github.com/thanos-io/thanos/issues/1424).
- [#2906](https://github.com/thanos-io/thanos/pull/2906) Tools: Refactor Bucket replicate execution. Removed all `thanos_replicate_origin_.*` metrics.
  - `thanos_replicate_origin_meta_loads_total` can be replaced by `blocks_meta_synced{state="loaded"}`.
  - `thanos_replicate_origin_partial_meta_reads_total` can be replaced by `blocks_meta_synced{state="failed"}`.
- [#3309](https://github.com/thanos-io/thanos/pull/3309) Compact: *breaking :warning:* Rename metrics to match naming convention. This includes metrics starting with `thanos_compactor` to `thanos_compact`, `thanos_querier` to `thanos_query` and `thanos_ruler` to `thanos_rule`.

## [v0.16.0](https://github.com/thanos-io/thanos/releases/tag/v0.16.0) - 2020.10.26

Highlights:

- New Thanos component, [Query Frontend](docs/components/query-frontend.md) has more options and supports shared cache (currently: Memcached).
- Added debug mode in Thanos UI that allows to filter Stores to query from by their IPs from Store page (!). This helps enormously in e.g debugging the slowest store etc. All raw Thanos API allows passing `storeMatch[]` arguments with `__address__` matchers.
- Improved debuggability on all Thanos components by exposing [off-CPU profiles thanks to fgprof endpoint](https://github.com/felixge/fgprof).
- Significantly improved sidecar latency and CPU usage for metrics fetches.

### Fixed

- [#3234](https://github.com/thanos-io/thanos/pull/3234) UI: Fix assets not loading when `--web.prefix-header` is used.
- [#3184](https://github.com/thanos-io/thanos/pull/3184) Compactor: Fixed support for `web.external-prefix` for Compactor UI.

### Added

- [#3114](https://github.com/thanos-io/thanos/pull/3114) Query Frontend: Added support for Memcached cache.
  - **breaking** Renamed flag `log_queries_longer_than` to `log-queries-longer-than`.
- [#3166](https://github.com/thanos-io/thanos/pull/3166) UIs: Added UI for passing a `storeMatch[]` parameter to queries.
- [#3181](https://github.com/thanos-io/thanos/pull/3181) Logging: Added debug level logging for responses between 300-399
- [#3133](https://github.com/thanos-io/thanos/pull/3133) Query: Allowed passing a `storeMatch[]` to Labels APIs; Time range metadata based store filtering is supported on Labels APIs.
- [#3146](https://github.com/thanos-io/thanos/pull/3146) Sidecar: Significantly improved sidecar latency (reduced ~2x). Added `thanos_sidecar_prometheus_store_received_frames` histogram metric.
- [#3147](https://github.com/thanos-io/thanos/pull/3147) Querier: Added `query.metadata.default-time-range` flag to specify the default metadata time range duration for retrieving labels through Labels and Series API when the range parameters are not specified. The zero value means range covers the time since the beginning.
- [#3207](https://github.com/thanos-io/thanos/pull/3207) Query Frontend: Added `cache-compression-type` flag to use compression in the query frontend cache.
- [#3122](https://github.com/thanos-io/thanos/pull/3122) \*: All Thanos components have now `/debug/fgprof` endpoint on HTTP port allowing to get [off-CPU profiles as well](https://github.com/felixge/fgprof).
- [#3109](https://github.com/thanos-io/thanos/pull/3109) Query Frontend: Added support for `Cache-Control` HTTP response header which controls caching behaviour. So far `no-store` value is supported and it makes the response skip cache.
- [#3092](https://github.com/thanos-io/thanos/pull/3092) Tools: Added `tools bucket cleanup` CLI tool that deletes all blocks marked to be deleted.

### Changed

- [#3136](https://github.com/thanos-io/thanos/pull/3136) Sidecar: **breaking** Added metric `thanos_sidecar_reloader_config_apply_operations_total` and rename metric `thanos_sidecar_reloader_config_apply_errors_total` to `thanos_sidecar_reloader_config_apply_operations_failed_total`.
- [#3154](https://github.com/thanos-io/thanos/pull/3154) Querier: **breaking** Added metric `thanos_query_gate_queries_max`. Remove metric `thanos_query_concurrent_selects_gate_queries_in_flight`.
- [#3154](https://github.com/thanos-io/thanos/pull/3154) Store: **breaking** Renamed metric `thanos_bucket_store_queries_concurrent_max` to `thanos_bucket_store_series_gate_queries_max`.
- [#3179](https://github.com/thanos-io/thanos/pull/3179) Store: context.Canceled will not increase `thanos_objstore_bucket_operation_failures_total`.
- [#3136](https://github.com/thanos-io/thanos/pull/3136) Sidecar: Improved detection of directory changes for Prometheus config.
  - **breaking** Added metric `thanos_sidecar_reloader_config_apply_operations_total` and rename metric `thanos_sidecar_reloader_config_apply_errors_total` to `thanos_sidecar_reloader_config_apply_operations_failed_total`.
- [#3022](https://github.com/thanos-io/thanos/pull/3022) \*: Thanos images are now build with Go 1.15.
- [#3205](https://github.com/thanos-io/thanos/pull/3205) \*: Updated TSDB to ~2.21

## [v0.15.0](https://github.com/thanos-io/thanos/releases/v0.15.0) - 2020.09.07

Highlights:

- Added new Thanos component: [Query Frontend](https://thanos.io/v0.15/components/query-frontend.md/) responsible for response caching, query scheduling and parallelization (based on Cortex Query Frontend).
- Added various new, improved UIs to Thanos based on React: Querier BuildInfo & Flags, Ruler UI, BlockViewer.
- Optimized Sidecar, Store, Receive, Ruler data retrieval with new TSDB ChunkIterator (capping chunks to 120 samples), which fixed various leaks.
- Fixed sample limit on Store Gateway.
- Added S3 Server Side Encryption options.
- Tons of other important fixes!

### Fixed

- [#2665](https://github.com/thanos-io/thanos/pull/2665) Swift: Fix issue with missing Content-Type HTTP headers.
- [#2800](https://github.com/thanos-io/thanos/pull/2800) Query: Fix handling of `--web.external-prefix` and `--web.route-prefix`.
- [#2834](https://github.com/thanos-io/thanos/pull/2834) Query: Fix rendered JSON state value for rules and alerts should be in lowercase.
- [#2866](https://github.com/thanos-io/thanos/pull/2866) Receive, Querier: Fixed leaks on receive and querier Store API Series, which were leaking on errors.
- [#2937](https://github.com/thanos-io/thanos/pull/2937) Receive: Fixing auto-configuration of `--receive.local-endpoint`.
- [#2895](https://github.com/thanos-io/thanos/pull/2895) Compact: Fix increment of `thanos_compact_downsample_total` metric for downsample of 5m resolution blocks.
- [#2858](https://github.com/thanos-io/thanos/pull/2858) Store: Fix `--store.grpc.series-sample-limit` implementation. The limit is now applied to the sum of all samples fetched across all queried blocks via a single Series call, instead of applying it individually to each block.
- [#2936](https://github.com/thanos-io/thanos/pull/2936) Compact: Fix ReplicaLabelRemover panic when replicaLabels are not specified.
- [#2956](https://github.com/thanos-io/thanos/pull/2956) Store: Fix fetching of chunks bigger than 16000 bytes.
- [#2970](https://github.com/thanos-io/thanos/pull/2970) Store: Upgrade minio-go/v7 to fix slowness when running on EKS.
- [#2957](https://github.com/thanos-io/thanos/pull/2957) Rule: *breaking :warning:* Now sets all of the relevant fields properly; avoids a panic when `/api/v1/rules` is called and the time zone is *not* UTC; `rules` field is an empty array now if no rules have been defined in a rule group. Thanos Rule's `/api/v1/rules` endpoint no longer returns the old, deprecated `partial_response_strategy`. The old, deprecated value has been fixed to `WARN` for quite some time. *Please* use `partialResponseStrategy`.
- [#2976](https://github.com/thanos-io/thanos/pull/2976) Query: Better rounding for incoming query timestamps.
- [#2929](https://github.com/thanos-io/thanos/pull/2929) Mixin: Fix expression for 'unhealthy sidecar' alert and increase the timeout for 10 minutes.
- [#3024](https://github.com/thanos-io/thanos/pull/3024) Query: Consider group name and file for deduplication.
- [#3012](https://github.com/thanos-io/thanos/pull/3012) Ruler,Receiver: Fix TSDB to delete blocks in atomic way.
- [#3046](https://github.com/thanos-io/thanos/pull/3046) Ruler,Receiver: Fixed framing of StoreAPI response, it was one chunk by one.
- [#3095](https://github.com/thanos-io/thanos/pull/3095) Ruler: Update the manager when all rule files are removed.
- [#3105](https://github.com/thanos-io/thanos/pull/3105) Querier: Fix overwriting `maxSourceResolution` when auto downsampling is enabled.
- [#3010](https://github.com/thanos-io/thanos/pull/3010) Querier: Added `--query.lookback-delta` flag to override the default lookback delta in PromQL. The flag should be lookback delta should be set to at least 2 times of the slowest scrape interval. If unset it will use the PromQL default of 5m.

### Added

- [#2305](https://github.com/thanos-io/thanos/pull/2305) Receive,Sidecar,Ruler: Propagate correct (stricter) MinTime for TSDBs that have no block.
- [#2849](https://github.com/thanos-io/thanos/pull/2849) Query, Ruler: Added request logging for HTTP server side.
- [#2832](https://github.com/thanos-io/thanos/pull/2832) ui React: Add runtime and build info page
- [#2926](https://github.com/thanos-io/thanos/pull/2926) API: Add new blocks HTTP API to serve blocks metadata. The status endpoints (`/api/v1/status/flags`, `/api/v1/status/runtimeinfo` and `/api/v1/status/buildinfo`) are now available on all components with a HTTP API.
- [#2892](https://github.com/thanos-io/thanos/pull/2892) Receive: Receiver fails when the initial upload fails.
- [#2865](https://github.com/thanos-io/thanos/pull/2865) ui: Migrate Thanos Ruler UI to React
- [#2964](https://github.com/thanos-io/thanos/pull/2964) Query: Add time range parameters to label APIs. Add `start` and `end` fields to Store API `LabelNamesRequest` and `LabelValuesRequest`.
- [#2996](https://github.com/thanos-io/thanos/pull/2996) Sidecar: Add `reloader_config_apply_errors_total` metric. Add new flags `--reloader.watch-interval`, and `--reloader.retry-interval`.
- [#2973](https://github.com/thanos-io/thanos/pull/2973) Add Thanos Query Frontend component.
- [#2980](https://github.com/thanos-io/thanos/pull/2980) Bucket Viewer: Migrate block viewer to React.
- [#2725](https://github.com/thanos-io/thanos/pull/2725) Add bucket index operation durations: `thanos_bucket_store_cached_series_fetch_duration_seconds` and `thanos_bucket_store_cached_postings_fetch_duration_seconds`.
- [#2931](https://github.com/thanos-io/thanos/pull/2931) Query: Allow passing a `storeMatch[]` to select matching stores when debugging the querier. See [documentation](docs/components/query.md#store-filtering)

### Changed

- [#2893](https://github.com/thanos-io/thanos/pull/2893) Store: Rename metric `thanos_bucket_store_cached_postings_compression_time_seconds` to `thanos_bucket_store_cached_postings_compression_time_seconds_total`.
- [#2915](https://github.com/thanos-io/thanos/pull/2915) Receive,Ruler: Enable TSDB directory locking by default. Add a new flag (`--tsdb.no-lockfile`) to override behavior.
- [#2902](https://github.com/thanos-io/thanos/pull/2902) Querier UI:Separate dedupe and partial response checkboxes per panel in new UI.
- [#2991](https://github.com/thanos-io/thanos/pull/2991) Store: *breaking :warning:* `operation` label value `getrange` changed to `get_range` for `thanos_store_bucket_cache_operation_requests_total` and `thanos_store_bucket_cache_operation_hits_total` to be consistent with bucket operation metrics.
- [#2876](https://github.com/thanos-io/thanos/pull/2876) Receive,Ruler: Updated TSDB and switched to ChunkIterators instead of sample one, which avoids unnecessary decoding / encoding.
- [#3064](https://github.com/thanos-io/thanos/pull/3064) s3: *breaking :warning:* Add SSE/SSE-KMS/SSE-C configuration. The S3 `encrypt_sse: true` option is now deprecated in favour of `sse_config`. If you used `encrypt_sse`, the migration strategy is to set up the following block:

```yaml
sse_config:
  type: SSE-S3
```

## [v0.14.0](https://github.com/thanos-io/thanos/releases/tag/v0.14.0) - 2020.07.10

### Fixed

- [#2637](https://github.com/thanos-io/thanos/pull/2637) Compact: Detect retryable errors that are inside of a wrapped `tsdb.MultiError`.
- [#2648](https://github.com/thanos-io/thanos/pull/2648) Store: Allow index cache and caching bucket to be configured at the same time.
- [#2728](https://github.com/thanos-io/thanos/pull/2728) Query: Fixed panics when using larger number of replica labels with short series label sets.
- [#2787](https://github.com/thanos-io/thanos/pull/2787) Update Prometheus mod to pull in prometheus/prometheus#7414.
- [#2807](https://github.com/thanos-io/thanos/pull/2807) Store: Decreased memory allocations while querying block's index.
- [#2809](https://github.com/thanos-io/thanos/pull/2809) Query: `/api/v1/stores` now guarantees to return a string in the `lastError` field.

### Changed

- [#2658](https://github.com/thanos-io/thanos/pull/2658) [#2703](https://github.com/thanos-io/thanos/pull/2703) Upgrade to Prometheus [@3268eac2ddda](https://github.com/prometheus/prometheus/commit/3268eac2ddda) which is after v2.18.1.
  - TSDB now does memory-mapping of Head chunks and reduces memory usage.
- [#2667](https://github.com/thanos-io/thanos/pull/2667) Store: Removed support to the legacy `index.cache.json`. The hidden flag `--store.disable-index-header` was removed.
- [#2613](https://github.com/thanos-io/thanos/pull/2613) Store: Renamed the caching bucket config option `chunk_object_size_ttl` to `chunk_object_attrs_ttl`.
- [#2667](https://github.com/thanos-io/thanos/pull/2667) Compact: The deprecated flag `--index.generate-missing-cache-file` and the metric `thanos_compact_generated_index_total` were removed.
- [#2671](https://github.com/thanos-io/thanos/pull/2671) *breaking* Tools: Bucket replicate flag `--resolution` is now in Go duration format.
- [#2671](https://github.com/thanos-io/thanos/pull/2671) Tools: Bucket replicate now replicates by default all blocks.
- [#2739](https://github.com/thanos-io/thanos/pull/2739) Changed `bucket tool bucket verify` `--id-whitelist` flag to `--id`.
- [#2748](https://github.com/thanos-io/thanos/pull/2748) Upgrade Prometheus to [@66dfb951c4ca](https://github.com/prometheus/prometheus/commit/66dfb951c4ca2c1dd3f266172a48a925403b13a5) which is after v2.19.0.
  - PromQL now allow us to executed concurrent selects.

### Added

- [#2671](https://github.com/thanos-io/thanos/pull/2671) Tools: Bucket replicate now allows passing repeated `--compaction` and `--resolution` flags.
- [#2657](https://github.com/thanos-io/thanos/pull/2657) Querier: Add the ability to perform concurrent select request per query.
- [#2754](https://github.com/thanos-io/thanos/pull/2754) UI: Add stores page in the React UI.
- [#2752](https://github.com/thanos-io/thanos/pull/2752) Compact: Add flag `--block-viewer.global.sync-block-interval` to configure metadata sync interval for the bucket UI.

## [v0.13.0](https://github.com/thanos-io/thanos/releases/tag/v0.13.0) - 2020.06.22

### Fixed

- [#2548](https://github.com/thanos-io/thanos/pull/2548) Query: Fixed rare cases of double counter reset accounting when querying `rate` with deduplication enabled.
- [#2536](https://github.com/thanos-io/thanos/pull/2536) S3: Fixed AWS STS endpoint url to https for Web Identity providers on AWS EKS.
- [#2501](https://github.com/thanos-io/thanos/pull/2501) Query: Gracefully handle additional fields in `SeriesResponse` protobuf message that may be added in the future.
- [#2568](https://github.com/thanos-io/thanos/pull/2568) Query: Don't close the connection of strict, static nodes if establishing a connection had succeeded but Info() call failed.
- [#2615](https://github.com/thanos-io/thanos/pull/2615) Rule: Fix bugs where rules were out of sync.
- [#2614](https://github.com/thanos-io/thanos/pull/2614) Tracing: Disabled Elastic APM Go Agent default tracer on initialization to disable the default metric gatherer.
- [#2525](https://github.com/thanos-io/thanos/pull/2525) Query: Fixed logging for dns resolution error in the `Query` component.
- [#2484](https://github.com/thanos-io/thanos/pull/2484) Query/Ruler: Fixed issue #2483, when web.route-prefix is set, it is added twice in HTTP router prefix.
- [#2416](https://github.com/thanos-io/thanos/pull/2416) Bucket: Fixed issue #2416 bug in `inspect --sort-by` doesn't work correctly in all cases.
- [#2719](https://github.com/thanos-io/thanos/pull/2719) Query: `irate` and `resets` use now counter downsampling aggregations.
- [#2705](https://github.com/thanos-io/thanos/pull/2705) minio-go: Added support for `af-south-1` and `eu-south-1` regions.
- [#2753](https://github.com/thanos-io/thanos/issues/2753) Sidecar, Receive, Rule: Fixed possibility of out of order uploads in error cases. This could potentially cause Compactor to create overlapping blocks.

### Added

- [#2012](https://github.com/thanos-io/thanos/pull/2012) Receive: Added multi-tenancy support (based on header)
- [#2502](https://github.com/thanos-io/thanos/pull/2502) StoreAPI: Added `hints` field to `SeriesResponse`. Hints in an opaque data structure that can be used to carry additional information from the store and its content is implementation specific.
- [#2521](https://github.com/thanos-io/thanos/pull/2521) Sidecar: Added `thanos_sidecar_reloader_reloads_failed_total`, `thanos_sidecar_reloader_reloads_total`, `thanos_sidecar_reloader_watch_errors_total`, `thanos_sidecar_reloader_watch_events_total` and `thanos_sidecar_reloader_watches` metrics.
- [#2412](https://github.com/thanos-io/thanos/pull/2412) UI: Added React UI from Prometheus upstream. Currently only accessible from Query component as only `/graph` endpoint is migrated.
- [#2532](https://github.com/thanos-io/thanos/pull/2532) Store: Added hidden option `--store.caching-bucket.config=<yaml content>` (or `--store.caching-bucket.config-file=<file.yaml>`) for experimental caching bucket, that can cache chunks into shared memcached. This can speed up querying and reduce number of requests to object storage.
- [#2579](https://github.com/thanos-io/thanos/pull/2579) Store: Experimental caching bucket can now cache metadata as well. Config has changed from #2532.
- [#2526](https://github.com/thanos-io/thanos/pull/2526) Compact: In case there are no labels left after deduplication via `--deduplication.replica-label`, assign first `replica-label` with value `deduped`.
- [#2621](https://github.com/thanos-io/thanos/pull/2621) Receive: Added flag to configure forward request timeout. Receive write will complete request as soon as quorum of writes succeeds.

### Changed

- [#2194](https://github.com/thanos-io/thanos/pull/2194) Updated to golang v1.14.2.
- [#2505](https://github.com/thanos-io/thanos/pull/2505) Store: Removed obsolete `thanos_store_node_info` metric.
- [#2513](https://github.com/thanos-io/thanos/pull/2513) Tools: Moved `thanos bucket` commands to `thanos tools bucket`, also moved `thanos check rules` to `thanos tools rules-check`. `thanos tools rules-check` also takes rules by `--rules` repeated flag not argument anymore.
- [#2548](https://github.com/thanos-io/thanos/pull/2548/commits/53e69bd89b2b08c18df298eed7d90cb7179cc0ec) Store, Querier: remove duplicated chunks on StoreAPI.
- [#2596](https://github.com/thanos-io/thanos/pull/2596) Updated Prometheus dependency to [@cd73b3d33e064bbd846fc7a26dc8c313d46af382](https://github.com/prometheus/prometheus/commit/cd73b3d33e064bbd846fc7a26dc8c313d46af382) which falls in between v2.17.0 and v2.18.0.
  - Receive,Rule: TSDB now supports isolation of append and queries.
  - Receive,Rule: TSDB now holds less WAL files after Head Truncation.
- [#2450](https://github.com/thanos-io/thanos/pull/2450) Store: Added Regex-set optimization for `label=~"a|b|c"` matchers.
- [#2526](https://github.com/thanos-io/thanos/pull/2526) Compact: In case there are no labels left after deduplication via `--deduplication.replica-label`, assign first `replica-label` with value `deduped`.
- [#2603](https://github.com/thanos-io/thanos/pull/2603) Store/Querier: Significantly optimize cases where StoreAPIs or blocks returns exact overlapping chunks (e.g Store GW and sidecar or brute force Store Gateway HA).

## [v0.12.2](https://github.com/thanos-io/thanos/releases/tag/v0.12.2) - 2020.04.30

### Fixed

- [#2459](https://github.com/thanos-io/thanos/issues/2459) Compact: Fixed issue with old blocks being marked and deleted in a (slow) loop.
- [#2533](https://github.com/thanos-io/thanos/pull/2515) Rule: do not wrap reload endpoint with `/`. Makes `/-/reload` accessible again when no prefix has been specified.

## [v0.12.1](https://github.com/thanos-io/thanos/releases/tag/v0.12.1) - 2020.04.20

### Fixed

- [#2411](https://github.com/thanos-io/thanos/pull/2411) Query: fix a bug where queries might not time out sometimes due to issues with one or more StoreAPIs.
- [#2475](https://github.com/thanos-io/thanos/pull/2475) Store: remove incorrect optimizations for queries with `=~".*"` and `!=~".*"` matchers.
- [#2472](https://github.com/thanos-io/thanos/pull/2472) Compact: fix a bug where partial blocks were never deleted, causing spam of warnings.
- [#2474](https://github.com/thanos-io/thanos/pull/2474) Store: fix a panic caused by concurrent memory access during block filtering.

## [v0.12.0](https://github.com/thanos-io/thanos/releases/tag/v0.12.0) - 2020.04.15

### Fixed

- [#2288](https://github.com/thanos-io/thanos/pull/2288) Ruler: fixes issue #2281, a bug causing incorrect parsing of query address with path prefix.
- [#2238](https://github.com/thanos-io/thanos/pull/2238) Ruler: fixed issue #2204, where a bug in alert queue signaling filled up the queue and alerts were dropped.
- [#2231](https://github.com/thanos-io/thanos/pull/2231) Bucket Web: sort chunks by thanos.downsample.resolution for better grouping.
- [#2254](https://github.com/thanos-io/thanos/pull/2254) Bucket: fix issue where metrics were registered multiple times in bucket replicate.
- [#2271](https://github.com/thanos-io/thanos/pull/2271) Bucket Web: fixed issue #2260, where the bucket passes null when storage is empty.
- [#2339](https://github.com/thanos-io/thanos/pull/2339) Query: fix a bug where `--store.unhealthy-timeout` was never respected.
- [#2208](https://github.com/thanos-io/thanos/pull/2208) Query and Rule: fix handling of `web.route-prefix` to correctly handle `/` and prefixes that do not begin with a `/`.
- [#2311](https://github.com/thanos-io/thanos/pull/2311) Receive: ensure receive component serves TLS when TLS configuration is provided.
- [#2319](https://github.com/thanos-io/thanos/pull/2319) Query: fixed inconsistent naming of metrics.
- [#2390](https://github.com/thanos-io/thanos/pull/2390) Store: fixed bug that was causing all posting offsets to be used instead of only 1/32 as intended; added hidden flag to control this behavior.
- [#2393](https://github.com/thanos-io/thanos/pull/2393) Store: fixed bug causing certain not-existing label values queried to fail with "invalid-size" error from binary header.
- [#2382](https://github.com/thanos-io/thanos/pull/2382) Store: fixed bug causing partial writes of index-header.
- [#2383](https://github.com/thanos-io/thanos/pull/2383) Store: handle expected errors correctly, e.g. do not increment failure counters.

### Added

- [#2252](https://github.com/thanos-io/thanos/pull/2252) Query: add new `--store-strict` flag. More information available [here](docs/proposals-done/202001-thanos-query-health-handling.md).
- [#2265](https://github.com/thanos-io/thanos/pull/2265) Compact: add `--wait-interval` to specify compaction wait interval between consecutive compact runs when `--wait` is enabled.
- [#2250](https://github.com/thanos-io/thanos/pull/2250) Compact: enable vertical compaction for offline deduplication (experimental). Uses `--deduplication.replica-label` flag to specify the replica label on which to deduplicate (hidden). Please note that this uses a NAIVE algorithm for merging (no smart replica deduplication, just chaining samples together). This works well for deduplication of blocks with **precisely the same samples** like those produced by Receiver replication. We plan to add a smarter algorithm in the following weeks.
- [#1714](https://github.com/thanos-io/thanos/pull/1714) Compact: the compact component now exposes the bucket web UI when it is run as a long-lived process.
- [#2304](https://github.com/thanos-io/thanos/pull/2304) Store: added `max_item_size` configuration option to memcached-based index cache. This should be set to the max item size configured in memcached (`-I` flag) in order to not waste network round-trips to cache items larger than the limit configured in memcached.
- [#2297](https://github.com/thanos-io/thanos/pull/2297) Store: add `--experimental.enable-index-cache-postings-compression` flag to enable re-encoding and compressing postings before storing them into the cache. Compressed postings take about 10% of the original size.
- [#2357](https://github.com/thanos-io/thanos/pull/2357) Compact and Store: the compact and store components now serve the bucket UI on `:<http-port>/loaded`, which shows exactly the blocks that are currently seen by compactor and the store gateway. The compactor also serves a different bucket UI on `:<http-port>/global`, which shows the status of object storage without any filters.
- [#2172](https://github.com/thanos-io/thanos/pull/2172) Store: add support for sharding the store component based on the label hash.
- [#2113](https://github.com/thanos-io/thanos/pull/2113) Bucket: added `thanos bucket replicate` command to replicate blocks from one bucket to another.
- [#1922](https://github.com/thanos-io/thanos/pull/1922) Docs: create a new document to explain sharding in Thanos.
- [#2230](https://github.com/thanos-io/thanos/pull/2230) Store: optimize conversion of labels.

### Changed

- [#2136](https://github.com/thanos-io/thanos/pull/2136) *breaking* Store, Compact, Bucket: schedule block deletion by adding deletion-mark.json. This adds a consistent way for multiple readers and writers to access object storage. Since there are no consistency guarantees provided by some Object Storage providers, this PR adds a consistent lock-free way of dealing with Object Storage irrespective of the choice of object storage. In order to achieve this co-ordination, blocks are not deleted directly. Instead, blocks are marked for deletion by uploading the `deletion-mark.json` file for the block that was chosen to be deleted. This file contains Unix time of when the block was marked for deletion. If you want to keep existing behavior, you should add `--delete-delay=0s` as a flag.
- [#2090](https://github.com/thanos-io/thanos/issues/2090) *breaking* Downsample command: the `downsample` command has moved and is now a sub-command of the `thanos bucket` sub-command; it cannot be called via `thanos downsample` any more.
- [#2294](https://github.com/thanos-io/thanos/pull/2294) Store: optimizations for fetching postings. Queries using `=~".*"` matchers or negation matchers (`!=...` or `!~...`) benefit the most.
- [#2301](https://github.com/thanos-io/thanos/pull/2301) Ruler: exit with an error when initialization fails.
- [#2310](https://github.com/thanos-io/thanos/pull/2310) Query: report timespan 0 to 0 when discovering no stores.
- [#2330](https://github.com/thanos-io/thanos/pull/2330) Store: index-header is no longer experimental. It is enabled by default for store Gateway. You can disable it with new hidden flag: `--store.disable-index-header`. The `--experimental.enable-index-header` flag was removed.
- [#1848](https://github.com/thanos-io/thanos/pull/1848) Ruler: allow returning error messages when a reload is triggered via HTTP.
- [#2270](https://github.com/thanos-io/thanos/pull/2277) All: Thanos components will now print stack traces when they error out.

## [v0.11.0](https://github.com/thanos-io/thanos/releases/tag/v0.11.0) - 2020.03.02

### Fixed

- [#2033](https://github.com/thanos-io/thanos/pull/2033) Minio-go: Fixed Issue #1494 support Web Identity providers for IAM credentials for AWS EKS.
- [#1985](https://github.com/thanos-io/thanos/pull/1985) Store Gateway: Fixed case where series entry is larger than 64KB in index.
- [#2051](https://github.com/thanos-io/thanos/pull/2051) Ruler: Fixed issue where ruler does not expose shipper metrics.
- [#2101](https://github.com/thanos-io/thanos/pull/2101) Ruler: Fixed bug where thanos_alert_sender_errors_total was not registered.
- [#1789](https://github.com/thanos-io/thanos/pull/1789) Store Gateway: Improve timeouts.
- [#2139](https://github.com/thanos-io/thanos/pull/2139) Properly handle SIGHUP for reloading.
- [#2040](https://github.com/thanos-io/thanos/pull/2040) UI: Fix URL of alerts in Ruler
- [#2033](https://github.com/thanos-io/thanos/pull/1978) Ruler: Fix tracing in Thanos Ruler

### Added

- [#2003](https://github.com/thanos-io/thanos/pull/2003) Query: Support downsampling for /series.
- [#1952](https://github.com/thanos-io/thanos/pull/1952) Store Gateway: Implemented [binary index header](docs/proposals-done/201912-thanos-binary-index-header.md). This significantly reduces resource consumption (memory, CPU, net bandwidth) for startup and data loading processes as well as baseline memory. This means that adding more blocks into object storage, without querying them will use almost no resources. This, however, **still means that querying large amounts of data** will result in high spikes of memory and CPU use as before, due to simply fetching large amounts of metrics data. Since we fixed baseline, we are now focusing on query performance optimizations in separate initiatives. To enable experimental `index-header` mode run store with hidden `experimental.enable-index-header` flag.
- [#2009](https://github.com/thanos-io/thanos/pull/2009) Store Gateway: Minimum age of all blocks before they are being read. Set it to a safe value (e.g 30m) if your object storage is eventually consistent. GCS and S3 are (roughly) strongly consistent.
- [#1963](https://github.com/thanos-io/thanos/pull/1963) Mixin: Add Thanos Ruler alerts.
- [#1984](https://github.com/thanos-io/thanos/pull/1984) Query: Add cache-control header to not cache on error.
- [#1870](https://github.com/thanos-io/thanos/pull/1870) UI: Persist settings in query.
- [#1969](https://github.com/thanos-io/thanos/pull/1969) Sidecar: allow setting http connection pool size via flags.
- [#1967](https://github.com/thanos-io/thanos/issues/1967) Receive: Allow local TSDB compaction.
- [#1939](https://github.com/thanos-io/thanos/pull/1939) Ruler: Add TLS and authentication support for query endpoints with the `--query.config` and `--query.config-file` CLI flags. See [documentation](docs/components/rule.md#configuration) for further information.
- [#1982](https://github.com/thanos-io/thanos/pull/1982) Ruler: Add support for Alertmanager v2 API endpoints.
- [#2030](https://github.com/thanos-io/thanos/pull/2030) Query: Add `thanos_proxy_store_empty_stream_responses_total` metric for number of empty responses from stores.
- [#2049](https://github.com/thanos-io/thanos/pull/2049) Tracing: Support sampling on Elastic APM with new sample_rate setting.
- [#2008](https://github.com/thanos-io/thanos/pull/2008) Querier, Receiver, Sidecar, Store: Add gRPC [health check](https://github.com/grpc/grpc/blob/master/doc/health-checking.md) endpoints.
- [#2145](https://github.com/thanos-io/thanos/pull/2145) Tracing: track query sent to prometheus via remote read api.

### Changed

- [#1970](https://github.com/thanos-io/thanos/issues/1970) *breaking* Receive: Use gRPC for forwarding requests between peers. Note that existing values for the `--receive.local-endpoint` flag and the endpoints in the hashring configuration file must now specify the receive gRPC port and must be updated to be a simple `host:port` combination, e.g. `127.0.0.1:10901`, rather than a full HTTP URL, e.g. `http://127.0.0.1:10902/api/v1/receive`.
- [#1933](https://github.com/thanos-io/thanos/pull/1933) Add a flag `--tsdb.wal-compression` to configure whether to enable tsdb wal compression in ruler and receiver.
- [#2021](https://github.com/thanos-io/thanos/pull/2021) Rename metric `thanos_query_duplicated_store_address` to `thanos_query_duplicated_store_addresses_total` and `thanos_rule_duplicated_query_address` to `thanos_rule_duplicated_query_addresses_total`.
- [#2166](https://github.com/thanos-io/thanos/pull/2166) Bucket Web: improve the tooltip for the bucket UI; it was reconstructed and now exposes much more information about blocks.

## [v0.10.1](https://github.com/thanos-io/thanos/releases/tag/v0.10.1) - 2020.01.24

### Fixed

- [#2015](https://github.com/thanos-io/thanos/pull/2015) Sidecar: Querier /api/v1/series bug fixed when time range was ignored inside sidecar. The bug was noticeable for example when using Grafana template variables.
- [#2120](https://github.com/thanos-io/thanos/pull/2120) Bucket Web: Set state of status prober properly.

## [v0.10.0](https://github.com/thanos-io/thanos/releases/tag/v0.10.0) - 2020.01.13

### Fixed

- [#1919](https://github.com/thanos-io/thanos/issues/1919) Compactor: Fixed potential data loss when uploading older blocks, or upload taking long time while compactor is running.
- [#1937](https://github.com/thanos-io/thanos/pull/1937) Compactor: Improved synchronization of meta JSON files. Compactor now properly handles partial block uploads for all operation like retention apply, downsampling and compaction. Additionally:

  - Removed `thanos_compact_sync_meta_*` metrics. Use `thanos_blocks_meta_*` metrics instead.
  - Added `thanos_consistency_delay_seconds` and `thanos_compactor_aborted_partial_uploads_deletion_attempts_total` metrics.

- [#1936](https://github.com/thanos-io/thanos/pull/1936) Store: Improved synchronization of meta JSON files. Store now properly handles corrupted disk cache. Added meta.json sync metrics.
- [#1856](https://github.com/thanos-io/thanos/pull/1856) Receive: close DBReadOnly after flushing to fix a memory leak.
- [#1882](https://github.com/thanos-io/thanos/pull/1882) Receive: upload to object storage as 'receive' rather than 'sidecar'.
- [#1907](https://github.com/thanos-io/thanos/pull/1907) Store: Fixed the duration unit for the metric `thanos_bucket_store_series_gate_duration_seconds`.
- [#1931](https://github.com/thanos-io/thanos/pull/1931) Compact: Fixed the compactor successfully exiting when actually an error occurred while compacting a blocks group.
- [#1872](https://github.com/thanos-io/thanos/pull/1872) Ruler: `/api/v1/rules` now shows a properly formatted value
- [#1945](https://github.com/thanos-io/thanos/pull/1945) `master` container images are now built with Go 1.13
- [#1956](https://github.com/thanos-io/thanos/pull/1956) Ruler: now properly ignores duplicated query addresses
- [#1975](https://github.com/thanos-io/thanos/pull/1975) Store Gateway: fixed panic caused by memcached servers selector when there's 1 memcached node

### Added

- [#1852](https://github.com/thanos-io/thanos/pull/1852) Add support for `AWS_CONTAINER_CREDENTIALS_FULL_URI` by upgrading to minio-go v6.0.44
- [#1854](https://github.com/thanos-io/thanos/pull/1854) Update Rule UI to support alerts count displaying and filtering.
- [#1838](https://github.com/thanos-io/thanos/pull/1838) Ruler: Add TLS and authentication support for Alertmanager with the `--alertmanagers.config` and `--alertmanagers.config-file` CLI flags. See [documentation](docs/components/rule.md#configuration) for further information.
- [#1838](https://github.com/thanos-io/thanos/pull/1838) Ruler: Add a new `--alertmanagers.sd-dns-interval` CLI option to specify the interval between DNS resolutions of Alertmanager hosts.
- [#1881](https://github.com/thanos-io/thanos/pull/1881) Store Gateway: memcached support for index cache. See [documentation](docs/components/store.md#index-cache) for further information.
- [#1904](https://github.com/thanos-io/thanos/pull/1904) Add a skip-chunks option in Store Series API to improve the response time of `/api/v1/series` endpoint.
- [#1910](https://github.com/thanos-io/thanos/pull/1910) Query: `/api/v1/labels` now understands `POST` - useful for sending bigger requests

### Changed

- [#1947](https://github.com/thanos-io/thanos/pull/1947) Upgraded Prometheus dependencies to v2.15.2. This includes:

  - Compactor: Significant reduction of memory footprint for compaction and downsampling process.
  - Querier: Accepting spaces between time range and square bracket. e.g `[ 5m]`
  - Querier: Improved PromQL parser performance.

- [#1833](https://github.com/thanos-io/thanos/pull/1833) `--shipper.upload-compacted` flag has been promoted to non hidden, non experimental state. More info available [here](docs/quick-tutorial.md#uploading-old-metrics).
- [#1867](https://github.com/thanos-io/thanos/pull/1867) Ruler: now sets a `Thanos/$version` `User-Agent` in requests
- [#1887](https://github.com/thanos-io/thanos/pull/1887) Service discovery now deduplicates targets between different target groups

## [v0.9.0](https://github.com/thanos-io/thanos/releases/tag/v0.9.0) - 2019.12.03

### Added

- [#1678](https://github.com/thanos-io/thanos/pull/1678) Add Lightstep as a tracing provider.
- [#1687](https://github.com/thanos-io/thanos/pull/1687) Add a new `--grpc-grace-period` CLI option to components which serve gRPC to set how long to wait until gRPC Server shuts down.
- [#1660](https://github.com/thanos-io/thanos/pull/1660) Sidecar: Add a new `--prometheus.ready_timeout` CLI option to the sidecar to set how long to wait until Prometheus starts up.
- [#1573](https://github.com/thanos-io/thanos/pull/1573) `AliYun OSS` object storage, see [documents](docs/storage.md#aliyun-oss) for further information.
- [#1680](https://github.com/thanos-io/thanos/pull/1680) Add a new `--http-grace-period` CLI option to components which serve HTTP to set how long to wait until HTTP Server shuts down.
- [#1712](https://github.com/thanos-io/thanos/pull/1712) Bucket: Rename flag on bucket web component from `--listen` to `--http-address` to match other components.
- [#1733](https://github.com/thanos-io/thanos/pull/1733) Compactor: New metric `thanos_compactor_iterations_total` on Thanos Compactor which shows the number of successful iterations.
- [#1758](https://github.com/thanos-io/thanos/pull/1758) Bucket: `thanos bucket web` now supports `--web.external-prefix` for proxying on a subpath.
- [#1770](https://github.com/thanos-io/thanos/pull/1770) Bucket: Add `--web.prefix-header` flags to allow for bucket UI to be accessible behind a reverse proxy.
- [#1668](https://github.com/thanos-io/thanos/pull/1668) Receiver: Added TLS options for both server and client remote write.

### Fixed

- [#1656](https://github.com/thanos-io/thanos/pull/1656) Store Gateway: Store now starts metric and status probe HTTP server earlier in its start-up sequence. `/-/healthy` endpoint now starts to respond with success earlier. `/metrics` endpoint starts serving metrics earlier as well. Make sure to point your readiness probes to the `/-/ready` endpoint rather than `/metrics`.
- [#1669](https://github.com/thanos-io/thanos/pull/1669) Store Gateway: Fixed store sharding. Now it does not load excluded meta.jsons and load/fetch index-cache.json files.
- [#1670](https://github.com/thanos-io/thanos/pull/1670) Sidecar: Fixed un-ordered blocks upload. Sidecar now uploads the oldest blocks first.
- [#1568](https://github.com/thanos-io/thanos/pull/1709) Store Gateway: Store now retains the first raw value of a chunk during downsampling to avoid losing some counter resets that occur on an aggregation boundary.
- [#1751](https://github.com/thanos-io/thanos/pull/1751) Querier: Fixed labels for StoreUI
- [#1773](https://github.com/thanos-io/thanos/pull/1773) Ruler: Fixed the /api/v1/rules endpoint that returned 500 status code with `failed to assert type of rule ...` message.
- [#1770](https://github.com/thanos-io/thanos/pull/1770) Querier: Fixed `--web.external-prefix` 404s for static resources.
- [#1785](https://github.com/thanos-io/thanos/pull/1785) Ruler: The /api/v1/rules endpoints now returns the original rule filenames.
- [#1791](https://github.com/thanos-io/thanos/pull/1791) Ruler: Ruler now supports identical rule filenames in different directories.
- [#1562](https://github.com/thanos-io/thanos/pull/1562) Querier: Downsampling option now carries through URL.
- [#1675](https://github.com/thanos-io/thanos/pull/1675) Querier: Reduced resource usage while using certain queries like `offset`.
- [#1725](https://github.com/thanos-io/thanos/pull/1725) & [#1718](https://github.com/thanos-io/thanos/pull/1718) Store Gateway: Per request memory improvements.

### Changed

- [#1666](https://github.com/thanos-io/thanos/pull/1666) Compact: `thanos_compact_group_compactions_total` now counts block compactions, so operations that resulted in a compacted block. The old behaviour is now exposed by new metric: `thanos_compact_group_compaction_runs_started_total` and `thanos_compact_group_compaction_runs_completed_total` which counts compaction runs overall.
- [#1748](https://github.com/thanos-io/thanos/pull/1748) Updated all dependencies.
- [#1694](https://github.com/thanos-io/thanos/pull/1694) `prober_ready` and `prober_healthy` metrics are removed, for sake of `status`. Now `status` exposes same metric with a label, `check`. `check` can have "healty" or "ready" depending on status of the probe.
- [#1790](https://github.com/thanos-io/thanos/pull/1790) Ruler: Fixes subqueries support for ruler.
- [#1769](https://github.com/thanos-io/thanos/pull/1769) & [#1545](https://github.com/thanos-io/thanos/pull/1545) Adjusted most of the metrics histogram buckets.

## [v0.8.1](https://github.com/thanos-io/thanos/releases/tag/v0.8.1) - 2019.10.14

### Fixed

- [#1632](https://github.com/thanos-io/thanos/issues/1632) Removes the duplicated external labels detection on Thanos Querier; warning only; Made Store Gateway compatible with older Querier versions.
  - NOTE: `thanos_store_nodes_grpc_connections` metric is now per `external_labels` and `store_type`. It is a recommended metric for Querier storeAPIs. `thanos_store_node_info` is marked as obsolete and will be removed in next release.
  - NOTE2: Store Gateway is now advertising artificial: `"@thanos_compatibility_store_type=store"` label. This is to have the current Store Gateway compatible with Querier pre v0.8.0. This label can be disabled by hidden `debug.advertise-compatibility-label=false` flag on Store Gateway.

## [v0.8.0](https://github.com/thanos-io/thanos/releases/tag/v0.8.0) - 2019.10.10

Lot's of improvements this release! Noteworthy items:

- First Katacoda tutorial! 🐱
- Fixed Deletion order causing Compactor to produce not needed 👻 blocks with missing random files.
- Store GW memory improvements (more to come!).
- Querier allows multiple deduplication labels.
- Both Compactor and Store Gateway can be **sharded** within the same bucket using relabelling!
- Sidecar exposed data from Prometheus can be now limited to given `min-time` (e.g 3h only).
- Numerous Thanos Receive improvements.

Make sure you check out Prometheus 2.13.0 as well. New release drastically improves usage and resource consumption of both Prometheus and sidecar with Thanos: https://prometheus.io/blog/2019/10/10/remote-read-meets-streaming/

### Added

- [#1619](https://github.com/thanos-io/thanos/pull/1619) Thanos sidecar allows to limit min time range for data it exposes from Prometheus.
- [#1583](https://github.com/thanos-io/thanos/pull/1583) Thanos sharding:
  - Add relabel config (`--selector.relabel-config-file` and `selector.relabel-config`) into Thanos Store and Compact components. Selecting blocks to serve depends on the result of block labels relabeling.
  - For store gateway, advertise labels from "approved" blocks.
- [#1540](https://github.com/thanos-io/thanos/pull/1540) Thanos Downsample added `/-/ready` and `/-/healthy` endpoints.
- [#1538](https://github.com/thanos-io/thanos/pull/1538) Thanos Rule added `/-/ready` and `/-/healthy` endpoints.
- [#1537](https://github.com/thanos-io/thanos/pull/1537) Thanos Receive added `/-/ready` and `/-/healthy` endpoints.
- [#1460](https://github.com/thanos-io/thanos/pull/1460) Thanos Store Added `/-/ready` and `/-/healthy` endpoints.
- [#1534](https://github.com/thanos-io/thanos/pull/1534) Thanos Query Added `/-/ready` and `/-/healthy` endpoints.
- [#1533](https://github.com/thanos-io/thanos/pull/1533) Thanos inspect now supports the timeout flag.
- [#1496](https://github.com/thanos-io/thanos/pull/1496) Thanos Receive now supports setting block duration.
- [#1362](https://github.com/thanos-io/thanos/pull/1362) Optional `replicaLabels` param for `/query` and `/query_range` querier endpoints. When provided overwrite the `query.replica-label` cli flags.
- [#1482](https://github.com/thanos-io/thanos/pull/1482) Thanos now supports Elastic APM as tracing provider.
- [#1612](https://github.com/thanos-io/thanos/pull/1612) Thanos Rule added `resendDelay` flag.
- [#1480](https://github.com/thanos-io/thanos/pull/1480) Thanos Receive flushes storage on hashring change.
- [#1613](https://github.com/thanos-io/thanos/pull/1613) Thanos Receive now traces forwarded requests.

### Changed

- [#1362](https://github.com/thanos-io/thanos/pull/1362) `query.replica-label` configuration can be provided more than once for multiple deduplication labels like: `--query.replica-label=prometheus_replica --query.replica-label=service`.
- [#1581](https://github.com/thanos-io/thanos/pull/1581) Thanos Store now can use smaller buffer sizes for Bytes pool; reducing memory for some requests.
- [#1622](https://github.com/thanos-io/thanos/pull/1622) & [#1590](https://github.com/thanos-io/thanos/pull/1590) Upgraded to Go 1.13.1
- [#1498](https://github.com/thanos-io/thanos/pull/1498) Thanos Receive change flag `labels` to `label` to be consistent with other commands.

### Fixed

- [#1525](https://github.com/thanos-io/thanos/pull/1525) Thanos now deletes block's file in correct order allowing to detect partial blocks without problems.
- [#1505](https://github.com/thanos-io/thanos/pull/1505) Thanos Store now removes invalid local cache blocks.
- [#1587](https://github.com/thanos-io/thanos/pull/1587) Thanos Sidecar cleanups all cache dirs after each compaction run.
- [#1582](https://github.com/thanos-io/thanos/pull/1582) Thanos Rule correctly parses Alertmanager URL if there is more `+` in it.
- [#1544](https://github.com/thanos-io/thanos/pull/1544) Iterating over object store is resilient to the edge case for some providers.
- [#1469](https://github.com/thanos-io/thanos/pull/1469) Fixed Azure potential failures (EOF) when requesting more data then blob has.
- [#1512](https://github.com/thanos-io/thanos/pull/1512) Thanos Store fixed memory leak for chunk pool.
- [#1488](https://github.com/thanos-io/thanos/pull/1488) Thanos Rule now now correctly links to query URL from rules and alerts.

## [v0.7.0](https://github.com/thanos-io/thanos/releases/tag/v0.7.0) - 2019.09.02

Accepted into CNCF:

- Thanos moved to new repository https://github.com/thanos-io/thanos
- Docker images moved to https://quay.io/thanos/thanos and mirrored at https://hub.docker.com/r/thanosio/thanos
- Slack moved to https://slack.cncf.io `#thanos`/`#thanos-dev`/`#thanos-prs`

### Added

- [#1478](https://github.com/thanos-io/thanos/pull/1478) Thanos components now exposes gRPC server metrics as soon as server starts, to provide more reliable data for instrumentation.
- [#1378](https://github.com/thanos-io/thanos/pull/1378) Thanos Receive now exposes `thanos_receive_config_hash`, `thanos_receive_config_last_reload_successful` and `thanos_receive_config_last_reload_success_timestamp_seconds` metrics to track latest configuration change
- [#1268](https://github.com/thanos-io/thanos/pull/1268) Thanos Sidecar added support for newest Prometheus streaming remote read added [here](https://github.com/prometheus/prometheus/pull/5703). This massively improves memory required by single request for both Prometheus and sidecar. Single requests now should take constant amount of memory on sidecar, so resource consumption prediction is now straightforward. This will be used if you have Prometheus `2.13` or `2.12-master`.
- [#1358](https://github.com/thanos-io/thanos/pull/1358) Added `part_size` configuration option for HTTP multipart requests minimum part size for S3 storage type
- [#1363](https://github.com/thanos-io/thanos/pull/1363) Thanos Receive now exposes `thanos_receive_hashring_nodes` and `thanos_receive_hashring_tenants` metrics to monitor status of hash-rings
- [#1395](https://github.com/thanos-io/thanos/pull/1395) Thanos Sidecar added `/-/ready` and `/-/healthy` endpoints to Thanos sidecar.
- [#1297](https://github.com/thanos-io/thanos/pull/1297) Thanos Compact added `/-/ready` and `/-/healthy` endpoints to Thanos compact.
- [#1431](https://github.com/thanos-io/thanos/pull/1431) Thanos Query added hidden flag to allow the use of downsampled resolution data for instant queries.
- [#1408](https://github.com/thanos-io/thanos/pull/1408) Thanos Store Gateway can now allow the specifying of supported time ranges it will serve (time sharding). Flags: `min-time` & `max-time`

### Changed

- [#1414](https://github.com/thanos-io/thanos/pull/1413) Upgraded important dependencies: Prometheus to 2.12-rc.0. TSDB is now part of Prometheus.
- [#1380](https://github.com/thanos-io/thanos/pull/1380) Upgraded important dependencies: Prometheus to 2.11.1 and TSDB to 0.9.1. Some changes affecting Querier:
  - [ENHANCEMENT] Query performance improvement: Efficient iteration and search in HashForLabels and HashWithoutLabels. #5707
  - [ENHANCEMENT] Optimize queries using regexp for set lookups. tsdb#602
  - [BUGFIX] prometheus_tsdb_compactions_failed_total is now incremented on any compaction failure. tsdb#613
  - [BUGFIX] PromQL: Correctly display {**name**="a"}.
- [#1338](https://github.com/thanos-io/thanos/pull/1338) Thanos Query still warns on store API duplicate, but allows a single one from duplicated set. This is gracefully warn about the problematic logic and not disrupt immediately.
- [#1385](https://github.com/thanos-io/thanos/pull/1385) Thanos Compact exposes flag to disable downsampling `downsampling.disable`.

### Fixed

- [#1327](https://github.com/thanos-io/thanos/pull/1327) Thanos Query `/series` API end-point now properly returns an empty array just like Prometheus if there are no results
- [#1302](https://github.com/thanos-io/thanos/pull/1302) Thanos now efficiently reuses HTTP keep-alive connections
- [#1371](https://github.com/thanos-io/thanos/pull/1371) Thanos Receive fixed race condition in hashring
- [#1430](https://github.com/thanos-io/thanos/pull/1430) Thanos fixed value of GOMAXPROCS inside container.
- [#1410](https://github.com/thanos-io/thanos/pull/1410) Fix for CVE-2019-10215

### Deprecated

- [#1458](https://github.com/thanos-io/thanos/pull/1458) Thanos Query and Receive now use common instrumentation middleware. As as result, for sake of `http_requests_total` and `http_request_duration_seconds_bucket`; Thanos Query no longer exposes `thanos_query_api_instant_query_duration_seconds`, `thanos_query_api_range_query_duration_second` metrics and Thanos Receive no longer exposes `thanos_http_request_duration_seconds`, `thanos_http_requests_total`, `thanos_http_response_size_bytes`.
- [#1423](https://github.com/thanos-io/thanos/pull/1423) Thanos Bench deprecated.

## [v0.6.0](https://github.com/thanos-io/thanos/releases/tag/v0.6.0) - 2019.07.18

### Added

- [#1097](https://github.com/thanos-io/thanos/pull/1097) Added `thanos check rules` linter for Thanos rule rules files.

- [#1253](https://github.com/thanos-io/thanos/pull/1253) Add support for specifying a maximum amount of retries when using Azure Blob storage (default: no retries).

- [#1244](https://github.com/thanos-io/thanos/pull/1244) Thanos Compact now exposes new metrics `thanos_compact_downsample_total` and `thanos_compact_downsample_failures_total` which are useful to catch when errors happen

- [#1260](https://github.com/thanos-io/thanos/pull/1260) Thanos Query/Rule now exposes metrics `thanos_querier_store_apis_dns_provider_results` and `thanos_ruler_query_apis_dns_provider_results` which tell how many addresses were configured and how many were actually discovered respectively

- [#1248](https://github.com/thanos-io/thanos/pull/1248) Add a web UI to show the state of remote storage.

- [#1217](https://github.com/thanos-io/thanos/pull/1217) Thanos Receive gained basic hashring support

- [#1262](https://github.com/thanos-io/thanos/pull/1262) Thanos Receive got a new metric `thanos_http_requests_total` which shows how many requests were handled by it

- [#1243](https://github.com/thanos-io/thanos/pull/1243) Thanos Receive got an ability to forward time series data between nodes. Now you can pass the hashring configuration via `--receive.hashrings-file`; the refresh interval `--receive.hashrings-file-refresh-interval`; the name of the local node's name `--receive.local-endpoint`; and finally the header's name which is used to determine the tenant `--receive.tenant-header`.

- [#1147](https://github.com/thanos-io/thanos/pull/1147) Support for the Jaeger tracer has been added!

*breaking* New common flags were added for configuring tracing: `--tracing.config-file` and `--tracing.config`. You can either pass a file to Thanos with the tracing configuration or pass it in the command line itself. Old `--gcloudtrace.*` flags were removed :warning:

To migrate over the old `--gcloudtrace.*` configuration, your tracing configuration should look like this:

```yaml
---
type: STACKDRIVER
config:
  - service_name: "foo"
    project_id: "123"
    sample_factor: 123
```

The other `type` you can use is `JAEGER` now. The `config` keys and values are Jaeger specific and you can find all of the information [here](https://github.com/jaegertracing/jaeger-client-go#environment-variables).

### Changed

- [#1284](https://github.com/thanos-io/thanos/pull/1284) Add support for multiple label-sets in Info gRPC service. This deprecates the single `Labels` slice of the `InfoResponse`, in a future release backward compatible handling for the single set of Labels will be removed. Upgrading to v0.6.0 or higher is advised. *breaking* If you run have duplicate queries in your Querier configuration with hierarchical federation of multiple Queries this PR makes Thanos Querier to detect this case and block all duplicates. Refer to 0.6.1 which at least allows for single replica to work.

- [#1314](https://github.com/thanos-io/thanos/pull/1314) Removes `http_request_duration_microseconds` (Summary) and adds `http_request_duration_seconds` (Histogram) from http server instrumentation used in Thanos APIs and UIs.

- [#1287](https://github.com/thanos-io/thanos/pull/1287) Sidecar now waits on Prometheus' external labels before starting the uploading process

- [#1261](https://github.com/thanos-io/thanos/pull/1261) Thanos Receive now exposes metrics `thanos_http_request_duration_seconds` and `thanos_http_response_size_bytes` properly of each handler

- [#1274](https://github.com/thanos-io/thanos/pull/1274) Iteration limit has been lifted from the LRU cache so there should be no more spam of error messages as they were harmless

- [#1321](https://github.com/thanos-io/thanos/pull/1321) Thanos Query now fails early on a query which only uses external labels - this improves clarity in certain situations

### Fixed

- [#1227](https://github.com/thanos-io/thanos/pull/1227) Some context handling issues were fixed in Thanos Compact; some unnecessary memory allocations were removed in the hot path of Thanos Store.

- [#1183](https://github.com/thanos-io/thanos/pull/1183) Compactor now correctly propagates retriable/haltable errors which means that it will not unnecessarily restart if such an error occurs

- [#1231](https://github.com/thanos-io/thanos/pull/1231) Receive now correctly handles SIGINT and closes without deadlocking

- [#1278](https://github.com/thanos-io/thanos/pull/1278) Fixed inflated values problem with `sum()` on Thanos Query

- [#1280](https://github.com/thanos-io/thanos/pull/1280) Fixed a problem with concurrent writes to a `map` in Thanos Query while rendering the UI

- [#1311](https://github.com/thanos-io/thanos/pull/1311) Fixed occasional panics in Compact and Store when using Azure Blob cloud storage caused by lack of error checking in client library.

- [#1322](https://github.com/thanos-io/thanos/pull/1322) Removed duplicated closing of the gRPC listener - this gets rid of harmless messages like `store gRPC listener: close tcp 0.0.0.0:10901: use of closed network connection` when those programs are being closed

### Deprecated

- [#1216](https://github.com/thanos-io/thanos/pull/1216) the old "Command-line flags" has been removed from Thanos Query UI since it was not populated and because we are striving for consistency

## [v0.5.0](https://github.com/thanos-io/thanos/releases/tag/v0.5.0) - 2019.06.05

TL;DR: Store LRU cache is no longer leaking, Upgraded Thanos UI to Prometheus 2.9, Fixed auto-downsampling, Moved to Go 1.12.5 and more.

This version moved tarballs to Golang 1.12.5 from 1.11 as well, so same warning applies if you use `container_memory_usage_bytes` from cadvisor. Use `container_memory_working_set_bytes` instead.

*breaking* As announced couple of times this release also removes gossip with all configuration flags (`--cluster.*`).

### Fixed

- [#1142](https://github.com/thanos-io/thanos/pull/1142) fixed major leak on store LRU cache for index items (postings and series).
- [#1163](https://github.com/thanos-io/thanos/pull/1163) sidecar is no longer blocking for custom Prometheus versions/builds. It only checks if flags return non 404, then it performs optional checks.
- [#1146](https://github.com/thanos-io/thanos/pull/1146) store/bucket: make getFor() work with interleaved resolutions.
- [#1157](https://github.com/thanos-io/thanos/pull/1157) querier correctly handles duplicated stores when some store changes external labels in place.

### Added

- [#1094](https://github.com/thanos-io/thanos/pull/1094) Allow configuring the response header timeout for the S3 client.

### Changed

- [#1118](https://github.com/thanos-io/thanos/pull/1118) *breaking* swift: Added support for cross-domain authentication by introducing `userDomainID`, `userDomainName`, `projectDomainID`, `projectDomainName`. The outdated terms `tenantID`, `tenantName` are deprecated and have been replaced by `projectID`, `projectName`.

- [#1066](https://github.com/thanos-io/thanos/pull/1066) Upgrade Thanos ui to Prometheus v2.9.1.

  Changes from the upstream:

  - query:
    - [ENHANCEMENT] Update moment.js and moment-timezone.js [PR #4679](https://github.com/prometheus/prometheus/pull/4679)
    - [ENHANCEMENT] Support to query elements by a specific time [PR #4764](https://github.com/prometheus/prometheus/pull/4764)
    - [ENHANCEMENT] Update to Bootstrap 4.1.3 [PR #5192](https://github.com/prometheus/prometheus/pull/5192)
    - [BUGFIX] Limit number of merics in prometheus UI [PR #5139](https://github.com/prometheus/prometheus/pull/5139)
    - [BUGFIX] Web interface Quality of Life improvements [PR #5201](https://github.com/prometheus/prometheus/pull/5201)
  - rule:
    - [ENHANCEMENT] Improve rule views by wrapping lines [PR #4702](https://github.com/prometheus/prometheus/pull/4702)
    - [ENHANCEMENT] Show rule evaluation errors on rules page [PR #4457](https://github.com/prometheus/prometheus/pull/4457)

- [#1156](https://github.com/thanos-io/thanos/pull/1156) Moved CI and docker multistage to Golang 1.12.5 for latest mem alloc improvements.
- [#1103](https://github.com/thanos-io/thanos/pull/1103) Updated go-cos deps. (COS bucket client).
- [#1149](https://github.com/thanos-io/thanos/pull/1149) Updated google Golang API deps (GCS bucket client).
- [#1190](https://github.com/thanos-io/thanos/pull/1190) Updated minio deps (S3 bucket client). This fixes minio retries.

- [#1133](https://github.com/thanos-io/thanos/pull/1133) Use prometheus v2.9.2, common v0.4.0 & tsdb v0.8.0.

  Changes from the upstreams:

  - store gateway:
    - [ENHANCEMENT] Fast path for EmptyPostings cases in Merge, Intersect and Without.
  - store gateway & compactor:
    - [BUGFIX] Fix fd and vm_area leak on error path in chunks.NewDirReader.
    - [BUGFIX] Fix fd and vm_area leak on error path in index.NewFileReader.
  - query:
    - [BUGFIX] Make sure subquery range is taken into account for selection #5467
    - [ENHANCEMENT] Check for cancellation on every step of a range evaluation. #5131
    - [BUGFIX] Exponentation operator to drop metric name in result of operation. #5329
    - [BUGFIX] Fix output sample values for scalar-to-vector comparison operations. #5454
  - rule:
    - [BUGFIX] Reload rules: copy state on both name and labels. #5368

## Deprecated

- [#1008](https://github.com/thanos-io/thanos/pull/1008) *breaking* Removed Gossip implementation. All `--cluster.*` flags removed and Thanos will error out if any is provided.

## [v0.4.0](https://github.com/thanos-io/thanos/releases/tag/v0.4.0) - 2019.05.3

:warning: **IMPORTANT** :warning: This is the last release that supports gossip. From Thanos v0.5.0, gossip will be completely removed.

This release also disables gossip mode by default for all components. See [this](docs/proposals-done/201809-gossip-removal.md) for more details.

:warning: This release moves Thanos docker images (NOT artifacts by accident) to Golang 1.12. This release includes change in GC's memory release which gives following effect:

> On Linux, the runtime now uses MADV_FREE to release unused memory. This is more efficient but may result in higher reported RSS. The kernel will reclaim the unused data when it is needed. To revert to the Go 1.11 behavior (MADV_DONTNEED), set the environment variable GODEBUG=madvdontneed=1.

If you want to see exact memory allocation of Thanos process:

- Use `go_memstats_heap_alloc_bytes` metric exposed by Golang or `container_memory_working_set_bytes` exposed by cadvisor.
- Add `GODEBUG=madvdontneed=1` before running Thanos binary to revert to memory releasing to pre 1.12 logic.

Using cadvisor `container_memory_usage_bytes` metric could be misleading e.g: https://github.com/google/cadvisor/issues/2242

### Added

- [thanos.io](https://thanos.io) website & automation :tada:
- [#1053](https://github.com/thanos-io/thanos/pull/1053) compactor: Compactor & store gateway now handles incomplete uploads gracefully. Added hard limit on how long block upload can take (30m).
- [#811](https://github.com/thanos-io/thanos/pull/811) Remote write receiver component :heart: :heart: thanks to RedHat (@brancz) contribution.
- [#910](https://github.com/thanos-io/thanos/pull/910) Query's stores UI page is now sorted by type and old DNS or File SD stores are removed after 5 minutes (configurable via the new `--store.unhealthy-timeout=5m` flag).
- [#905](https://github.com/thanos-io/thanos/pull/905) Thanos support for Query API: /api/v1/labels. Notice that the API was added in Prometheus v2.6.
- [#798](https://github.com/thanos-io/thanos/pull/798) Ability to limit the maximum number of concurrent request to Series() calls in Thanos Store and the maximum amount of samples we handle.
- [#1060](https://github.com/thanos-io/thanos/pull/1060) Allow specifying region attribute in S3 storage configuration

:warning: **WARNING** :warning: #798 adds a new default limit to Thanos Store: `--store.grpc.series-max-concurrency`. Most likely you will want to make it the same as `--query.max-concurrent` on Thanos Query.

New options:

New Store flags:

```
* `--store.grpc.series-sample-limit` limits the amount of samples that might be retrieved on a single Series() call. By default it is 0. Consider enabling it by setting it to more than 0 if you are running on limited resources.
* `--store.grpc.series-max-concurrency` limits the number of concurrent Series() calls in Thanos Store. By default it is 20. Considering making it lower or bigger depending on the scale of your deployment.
```

New Store metrics:

```
* `thanos_bucket_store_queries_dropped_total` shows how many queries were dropped due to the samples limit;
* `thanos_bucket_store_queries_concurrent_max` is a constant metric which shows how many Series() calls can concurrently be executed by Thanos Store;
* `thanos_bucket_store_queries_in_flight` shows how many queries are currently "in flight" i.e. they are being executed;
* `thanos_bucket_store_gate_duration_seconds` shows how many seconds it took for queries to pass through the gate in both cases - when that fails and when it does not.
```

New Store tracing span: \* `store_query_gate_ismyturn` shows how long it took for a query to pass (or not) through the gate.

- [#1016](https://github.com/thanos-io/thanos/pull/1016) Added option for another DNS resolver (miekg/dns client). Note that this is required to have SRV resolution working on [Golang 1.11+ with KubeDNS below v1.14](https://github.com/golang/go/issues/27546)

  New Querier and Ruler flag: `-- store.sd-dns-resolver` which allows to specify resolver to use. Either `golang` or `miekgdns`

- [#986](https://github.com/thanos-io/thanos/pull/986) Allow to save some startup & sync time in store gateway as it is no longer needed to compute index-cache from block index on its own for larger blocks. The store Gateway still can do it, but it first checks bucket if there is index-cached uploaded already. In the same time, compactor precomputes the index cache file on every compaction.

  New Compactor flag: `--index.generate-missing-cache-file` was added to allow quicker addition of index cache files. If enabled it precomputes missing files on compactor startup. Note that it will take time and it's only one-off step per bucket.

- [#887](https://github.com/thanos-io/thanos/pull/887) Compact: Added new `--block-sync-concurrency` flag, which allows you to configure number of goroutines to use when syncing block metadata from object storage.
- [#928](https://github.com/thanos-io/thanos/pull/928) Query: Added `--store.response-timeout` flag. If a Store doesn't send any data in this specified duration then a Store will be ignored and partial data will be returned if it's enabled. 0 disables timeout.
- [#893](https://github.com/thanos-io/thanos/pull/893) S3 storage backend has graduated to `stable` maturity level.
- [#936](https://github.com/thanos-io/thanos/pull/936) Azure storage backend has graduated to `stable` maturity level.
- [#937](https://github.com/thanos-io/thanos/pull/937) S3: added trace functionality. You can add `trace.enable: true` to enable the minio client's verbose logging.
- [#953](https://github.com/thanos-io/thanos/pull/953) Compact: now has a hidden flag `--debug.accept-malformed-index`. Compaction index verification will ignore out of order label names.
- [#963](https://github.com/thanos-io/thanos/pull/963) GCS: added possibility to inline ServiceAccount into GCS config.
- [#1010](https://github.com/thanos-io/thanos/pull/1010) Compact: added new flag `--compact.concurrency`. Number of goroutines to use when compacting groups.
- [#1028](https://github.com/thanos-io/thanos/pull/1028) Query: added `--query.default-evaluation-interval`, which sets default evaluation interval for sub queries.
- [#980](https://github.com/thanos-io/thanos/pull/980) Ability to override Azure storage endpoint for other regions (China)
- [#1021](https://github.com/thanos-io/thanos/pull/1021) Query API `series` now supports POST method.
- [#939](https://github.com/thanos-io/thanos/pull/939) Query API `query_range` now supports POST method.

### Changed

- [#970](https://github.com/thanos-io/thanos/pull/970) Deprecated `partial_response_disabled` proto field. Added `partial_response_strategy` instead. Both in gRPC and Query API. No `PartialResponseStrategy` field for `RuleGroups` by default means `abort` strategy (old PartialResponse disabled) as this is recommended option for Rules and alerts.

  Metrics:

  - Added `thanos_rule_evaluation_with_warnings_total` to Ruler.
  - DNS `thanos_ruler_query_apis*` are now `thanos_ruler_query_apis_*` for consistency.
  - DNS `thanos_querier_store_apis*` are now `thanos_querier_store_apis__*` for consistency.
  - Query Gate `thanos_bucket_store_series*` are now `thanos_bucket_store_series_*` for consistency.
  - Most of thanos ruler metris related to rule manager has `strategy` label.

  Ruler tracing spans:

  - `/rule_instant_query HTTP[client]` is now `/rule_instant_query_part_resp_abort HTTP[client]"` if request is for abort strategy.

- [#1009](https://github.com/thanos-io/thanos/pull/1009): Upgraded Prometheus (~v2.7.0-rc.0 to v2.8.1) and TSDB (`v0.4.0` to `v0.6.1`) deps.

  Changes that affects Thanos:

  - query:
    - [ENHANCEMENT] In histogram_quantile merge buckets with equivalent le values. #5158.
    - [ENHANCEMENT] Show list of offending labels in the error message in many-to-many scenarios. #5189
    - [BUGFIX] Fix panic when aggregator param is not a literal. #5290
  - ruler:
    - [ENHANCEMENT] Reduce time that Alertmanagers are in flux when reloaded. #5126
    - [BUGFIX] prometheus_rule_group_last_evaluation_timestamp_seconds is now a unix timestamp. #5186
    - [BUGFIX] prometheus_rule_group_last_duration_seconds now reports seconds instead of nanoseconds. Fixes our [issue #1027](https://github.com/thanos-io/thanos/issues/1027)
    - [BUGFIX] Fix sorting of rule groups. #5260
  - store: [ENHANCEMENT] Fast path for EmptyPostings cases in Merge, Intersect and Without.
  - tooling: [FEATURE] New dump command to tsdb tool to dump all samples.
  - compactor:
    - [ENHANCEMENT] When closing the db any running compaction will be cancelled so it doesn't block.
    - [CHANGE] *breaking* Renamed flag `--sync-delay` to `--consistency-delay` [#1053](https://github.com/thanos-io/thanos/pull/1053)

  For ruler essentially whole TSDB CHANGELOG applies between v0.4.0-v0.6.1: https://github.com/prometheus/tsdb/blob/master/CHANGELOG.md

  Note that this was added on TSDB and Prometheus: [FEATURE] Time-ovelapping blocks are now allowed. #370 Whoever due to nature of Thanos compaction (distributed systems), for safety reason this is disabled for Thanos compactor for now.

- [#868](https://github.com/thanos-io/thanos/pull/868) Go has been updated to 1.12.
- [#1055](https://github.com/thanos-io/thanos/pull/1055) Gossip flags are now disabled by default and deprecated.
- [#964](https://github.com/thanos-io/thanos/pull/964) repair: Repair process now sorts the series and labels within block.
- [#1073](https://github.com/thanos-io/thanos/pull/1073) Store: index cache for requests. It now calculates the size properly (includes slice header), has anti-deadlock safeguard and reports more metrics.

### Fixed

- [#921](https://github.com/thanos-io/thanos/pull/921) `thanos_objstore_bucket_last_successful_upload_time` now does not appear when no blocks have been uploaded so far.
- [#966](https://github.com/thanos-io/thanos/pull/966) Bucket: verify no longer warns about overlapping blocks, that overlap `0s`
- [#848](https://github.com/thanos-io/thanos/pull/848) Compact: now correctly works with time series with duplicate labels.
- [#894](https://github.com/thanos-io/thanos/pull/894) Thanos Rule: UI now correctly shows evaluation time.
- [#865](https://github.com/thanos-io/thanos/pull/865) Query: now properly parses DNS SRV Service Discovery.
- [#889](https://github.com/thanos-io/thanos/pull/889) Store: added safeguard against merging posting groups segfault
- [#941](https://github.com/thanos-io/thanos/pull/941) Sidecar: added better handling of intermediate restarts.
- [#933](https://github.com/thanos-io/thanos/pull/933) Query: Fixed 30 seconds lag of adding new store to query.
- [#962](https://github.com/thanos-io/thanos/pull/962) Sidecar: Make config reloader file writes atomic.
- [#982](https://github.com/thanos-io/thanos/pull/982) Query: now advertises Min & Max Time accordingly to the nodes.
- [#1041](https://github.com/thanos-io/thanos/issues/1038) Ruler is now able to return long time range queries.
- [#904](https://github.com/thanos-io/thanos/pull/904) Compact: Skip compaction for blocks with no samples.
- [#1070](https://github.com/thanos-io/thanos/pull/1070) Downsampling works back again. Deferred closer errors are now properly captured.

## [v0.3.2](https://github.com/thanos-io/thanos/releases/tag/v0.3.2) - 2019.03.04

### Added

- [#851](https://github.com/thanos-io/thanos/pull/851) New read API endpoint for api/v1/rules and api/v1/alerts.
- [#873](https://github.com/thanos-io/thanos/pull/873) Store: fix set index cache LRU

:warning: **WARNING** :warning: #873 fix fixes actual handling of `index-cache-size`. Handling of limit for this cache was broken so it was unbounded all the time. From this release actual value matters and is extremely low by default. To "revert" the old behaviour (no boundary), use a large enough value.

### Fixed

- [#833](https://github.com/thanos-io/thanos/issues/833) Store Gateway matcher regression for intersecting with empty posting.
- [#867](https://github.com/thanos-io/thanos/pull/867) Fixed race condition in sidecare between reloader and shipper.

## [v0.3.1](https://github.com/thanos-io/thanos/releases/tag/v0.3.1) - 2019.02.18

### Fixed

- [#829](https://github.com/thanos-io/thanos/issues/829) Store Gateway crashing due to `slice bounds out of range`.
- [#834](https://github.com/thanos-io/thanos/issues/834) Store Gateway matcher regression for `<>` `!=`.

## [v0.3.0](https://github.com/thanos-io/thanos/releases/tag/v0.3.0) - 2019.02.08

### Added

- Support for gzip compressed configuration files before envvar substitution for reloader package.
- `bucket inspect` command for better insights on blocks in object storage.
- Support for [Tencent COS](docs/storage.md#tencent-cos) object storage.
- Partial Response disable option for StoreAPI and QueryAPI.
- Partial Response disable button on Thanos UI
- We have initial docs for goDoc documentation!
- Flags for Querier and Ruler UIs: `--web.route-prefix`, `--web.external-prefix`, `--web.prefix-header`. Details [here](docs/components/query.md#expose-ui-on-a-sub-path)

### Fixed

- [#649](https://github.com/thanos-io/thanos/issues/649) - Fixed store label values api to add also external label values.
- [#396](https://github.com/thanos-io/thanos/issues/396) - Fixed sidecar logic for proxying series that has more than 2^16 samples from Prometheus.
- [#732](https://github.com/thanos-io/thanos/pull/732) - Fixed S3 authentication sequence. You can see new sequence enumerated [here](https://github.com/thanos-io/thanos/blob/master/docs/storage.md#aws-s3-configuration)
- [#745](https://github.com/thanos-io/thanos/pull/745) - Fixed race conditions and edge cases for Thanos Querier fanout logic.
- [#651](https://github.com/thanos-io/thanos/issues/651) - Fixed index cache when asked buffer size is bigger than cache max size.

### Changed

- [#529](https://github.com/thanos-io/thanos/pull/529) Massive improvement for compactor. Downsampling memory consumption was reduce to only store labels and single chunks per each series.
- Qurerier UI: Store page now shows the store APIs per component type.
- Prometheus and TSDB deps are now up to date with ~2.7.0 Prometheus version. Lot's of things has changed. See details [here #704](https://github.com/thanos-io/thanos/pull/704) Known changes that affects us:
  - prometheus/prometheus/discovery/file
    - [ENHANCEMENT] Discovery: Improve performance of previously slow updates of changes of targets. #4526
    - [BUGFIX] Wait for service discovery to stop before exiting #4508 ??
  - prometheus/prometheus/promql:
    - **[ENHANCEMENT] Subqueries support. #4831**
    - [BUGFIX] PromQL: Fix a goroutine leak in the lexer/parser. #4858
    - [BUGFIX] Change max/min over_time to handle NaNs properly. #438
    - [BUGFIX] Check label name for `count_values` PromQL function. #4585
    - [BUGFIX] Ensure that vectors and matrices do not contain identical label-sets. #4589
    - [ENHANCEMENT] Optimize PromQL aggregations #4248
    - [BUGFIX] Only add LookbackDelta to vector selectors #4399
    - [BUGFIX] Reduce floating point errors in stddev and related functions #4533
  - prometheus/prometheus/rules:
    - New metrics exposed! (prometheus evaluation!)
    - [ENHANCEMENT] Rules: Error out at load time for invalid templates, rather than at evaluation time. #4537
  - prometheus/tsdb/index: Index reader optimizations.
- Thanos store gateway flag for sync concurrency (`block-sync-concurrency` with `20` default, so no change by default)
- S3 provider:
  - Added `put_user_metadata` option to config.
  - Added `insecure_skip_verify` option to config.

### Deprecated

- Tests against Prometheus below v2.2.1. This does not mean *lack* of support for those. Only that we don't tests the compatibility anymore. See [#758](https://github.com/thanos-io/thanos/issues/758) for details.

## [v0.2.1](https://github.com/thanos-io/thanos/releases/tag/v0.2.1) - 2018.12.27

### Added

- Relabel drop for Thanos Ruler to enable replica label drop and alert deduplication on AM side.
- Query: Stores UI page available at `/stores`.

![](docs/img/query_ui_stores.png)

### Fixed

- Thanos Rule Alertmanager DNS SD bug.
- DNS SD bug when having SRV results with different ports.
- Move handling of HA alertmanagers to be the same as Prometheus.
- Azure iteration implementation flaw.

## [v0.2.0](https://github.com/thanos-io/thanos/releases/tag/v0.2.0) - 2018.12.10

Next Thanos release adding support to new discovery method, gRPC mTLS and two new object store providers (Swift and Azure).

Note lots of necessary breaking changes in flags that relates to bucket configuration.

### Deprecated

- *breaking*: Removed all bucket specific flags as we moved to config files:
  - --gcs-bucket=\<bucket\>
  - --s3.bucket=\<bucket\>
  - --s3.endpoint=\<api-url\>
  - --s3.access-key=\<key\>
  - --s3.insecure
  - --s3.signature-version2
  - --s3.encrypt-sse
  - --gcs-backup-bucket=\<bucket\>
  - --s3-backup-bucket=\<bucket\>
- *breaking*: Removed support of those environment variables for bucket:
  - S3_BUCKET
  - S3_ENDPOINT
  - S3_ACCESS_KEY
  - S3_INSECURE
  - S3_SIGNATURE_VERSION2
- *breaking*: Removed provider specific bucket metrics e.g `thanos_objstore_gcs_bucket_operations_total` in favor of of generic bucket operation metrics.

### Changed

- *breaking*: Added `thanos_` prefix to memberlist (gossip) metrics. Make sure to update your dashboards and rules.
- S3 provider:
  - Set `"X-Amz-Acl": "bucket-owner-full-control"` metadata for s3 upload operation.

### Added

- Support for heterogeneous secure gRPC on StoreAPI.
- Handling of scalar result in rule node evaluating rules.
- Flag `--objstore.config-file` to reference to the bucket configuration file in yaml format. Detailed information can be found in document [storage](docs/storage.md).
- File service discovery for StoreAPIs:
- In `thanos rule`, static configuration of query nodes via `--query`
- In `thanos rule`, file based discovery of query nodes using `--query.file-sd-config.files`
- In `thanos query`, file based discovery of store nodes using `--store.file-sd-config.files`
- `/-/healthy` endpoint to Querier.
- DNS service discovery to static and file based configurations using the `dns+` and `dnssrv+` prefixes for the respective lookup. Details [here](docs/service-discovery.md)
- `--cluster.disable` flag to disable gossip functionality completely.
- Hidden flag to configure max compaction level.
- Azure Storage.
- OpenStack Swift support.
- Thanos Ruler `thanos_rule_loaded_rules` metric.
- Option for JSON logger format.

### Fixed

- Issue whereby the Proxy Store could end up in a deadlock if there were more than 9 stores being queried and all returned an error.
- Ruler tracing causing panics.
- GatherIndexStats panics on duplicated chunks check.
- Clean up of old compact blocks on compact restart.
- Sidecar too frequent Prometheus reload.
- `thanos_compactor_retries_total` metric not being registered.

## [v0.1.0](https://github.com/thanos-io/thanos/releases/tag/v0.1.0) - 2018.09.14

Initial version to have a stable reference before [gossip protocol removal](docs/proposals-done/201809-gossip-removal.md).

### Added

- Gossip layer for all components.
- StoreAPI gRPC proto.
- TSDB block upload logic for Sidecar.
- StoreAPI logic for Sidecar.
- Config and rule reloader logic for Sidecar.
- On-the fly result merge and deduplication logic for Querier.
- Custom Thanos UI (based mainly on Prometheus UI) for Querier.
- Optimized object storage fetch logic for Store.
- Index cache and chunk pool for Store for better memory usage.
- Stable support for Google Cloud Storage object storage.
- StoreAPI logic for Querier to support Thanos federation (experimental).
- Support for S3 minio-based AWS object storage (experimental).
- Compaction logic of blocks from multiple sources for Compactor.
- Optional Compaction fixed retention.
- Optional downsampling logic for Compactor (experimental).
- Rule (including alerts) evaluation logic for Ruler.
- Rule UI with hot rules reload.
- StoreAPI logic for Ruler.
- Basic metric orchestration for all components.
- Verify commands with potential fixes (experimental).
- Compact / Downsample offline commands.
- Bucket commands.
- Downsampling support for UI.
- Grafana dashboards for Thanos components.<|MERGE_RESOLUTION|>--- conflicted
+++ resolved
@@ -22,11 +22,8 @@
 ### Changed
 
 - [#6664](https://github.com/thanos-io/thanos/pull/6664) *: Update Prometheus to 2.46.1.
-<<<<<<< HEAD
+- [#6698](https://github.com/thanos-io/thanos/pull/6608) Receive: Change write log level from warn to info.
 - [#6699](https://github.com/thanos-io/thanos/pull/6699) Receive: Use new file reloading logic for hashring configuration.
-=======
-- [#6698](https://github.com/thanos-io/thanos/pull/6608) Receive: Change write log level from warn to info.
->>>>>>> d1edf745
 
 ### Removed
 
